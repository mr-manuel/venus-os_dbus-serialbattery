# Changelog

## Notes

* GitHub: https://github.com/mr-manuel/venus-os_dbus-serialbattery

* Documentation: https://mr-manuel.github.io/venus-os_dbus-serialbattery_docs/

* 🚨 The Bluetooth connection is still not stable on some systems. If you want to have a stable connection use the serial connection.


## v2.0.x

### Breaking Changes

* Driver version greater or equal to `v2.0.20241202dev`

  * The driver path changed from `/data/etc/dbus-serialbattery` to `/data/apps/dbus-serialbattery`
  * Changes to `config.default.ini`: `MODBUS_ADDRESSES` was replaced by `BATTERY_ADDRESSES`
  * Changes to `config.default.ini`: `SEPLOS_USE_BMS_VALUES` was replaced by `USE_BMS_DVCC_VALUES`
  * Changes to `config.default.ini`: Changed default values for Cell Voltage Current Limitation and Temperature Current Limitation

* Driver version greater or equal to `v2.0.20241211dev`
  * Changes to `config.default.ini`: `SOC_CALC_CURRENT_REPORTED_BY_BMS` was replaced by `CURRENT_REPORTED_BY_BMS`
  * Changes to `config.default.ini`: `SOC_CALC_CURRENT_MEASURED_BY_USER` was replaced by `CURRENT_MEASURED_BY_USER`

<<<<<<< HEAD
=======
* Driver version greater or equal to `v2.0.20241217dev`
  * Changes to `config.default.ini`: `EXTERNAL_CURRENT_SENSOR_DBUS_DEVICE` was replaced by `EXTERNAL_SENSOR_DBUS_DEVICE`
  * Changes to `config.default.ini`: `EXTERNAL_CURRENT_SENSOR_DBUS_PATH` was replaced by `EXTERNAL_SENSOR_DBUS_PATH_CURRENT`

* Driver version greater or equal to `v2.0.20241218dev`
  * Changes to `config.default.ini`: `TEMP_BATTERY` was replaced by `TEMPERATURE_SOURCE_BATTERY`
  * Changes to `config.default.ini`: `TEMP_1_NAME` was replaced by `TEMPERATURE_1_NAME`
  * Changes to `config.default.ini`: `TEMP_2_NAME` was replaced by `TEMPERATURE_2_NAME`
  * Changes to `config.default.ini`: `TEMP_3_NAME` was replaced by `TEMPERATURE_3_NAME`
  * Changes to `config.default.ini`: `TEMP_4_NAME` was replaced by `TEMPERATURE_4_NAME`

>>>>>>> b0d2223d
### What's Changed
* Added: Calculation of history values not provided by the battery by @mr-manuel
* Added: Felicity BMS by @versager
* Added: JKBMS CAN - Extended protocol with version V2 by @Hooorny and @mr-manuel
* Added: LiTime BMS by @calledit
* Added: Min/Max lifetime temperature to history class and battery template by @mr-manuel
* Added: Pace BMS by @KoljaWindeler
* Added: Possibility to add external sensor for SoC by @mr-manuel
* Added: Signal handler for clean service restart/shutdown by @mr-manuel
* Changed: A lot of under the hood optimizations by @mr-manuel
* Changed: Consumed capacity must be negative values by @mr-manuel
* Changed: Daly CAN - Refactored driver to match new CAN standard by @mr-manuel
* Changed: Dependencies are now shipped with the driver and not downloaded anymore which allows a complete offline installation by @mr-manuel
* Changed: Driver was moved from `/data/etc/dbus-serialbattery` to `/data/apps/dbus-serialbattery` by @mr-manuel
* Changed: Fix missing charge/discharge fet status for EG4 LifePower, EG4 LL and Renogy. Fixes https://github.com/mr-manuel/venus-os_dbus-serialbattery/issues/129 by @mr-manuel
* Changed: Fixed issue, when calculated SOC is restored from dbus and BMS SOC is 0 by @mr-manuel
* Changed: Improved driver and `config.default.ini` descriptions by @mr-manuel
* Changed: JKBMS CAN - Per default only address 0 is recognized. Change `BATTERY_ADDRESS` to match your device address by @Hooorny and @mr-manuel
* Changed: Licensing from MIT license to GNU AGPLv3 license by @mr-manuel
* Changed: Refactored driver installation via USB/SD card by @mr-manuel
* Changed: The driver is now running directly from it's app folder. No need to copy the `config.ini` file anywhere, which means changes are applied by simply restarting the service by @mr-manuel
* Changed: The root filesystem is not mounted as read-write anymore, since overlay filesystems are used now. This allows to let the core system files untouched and to revert all changes with one command. The changes are now also persistant and do not have to be installed on every Venus OS update again by @mr-manuel
* Changed: The setting `EXTERNAL_CURRENT_SENSOR_DBUS_DEVICE` was replaced by `EXTERNAL_SENSOR_DBUS_DEVICE` in the `config.default.ini` by @mr-manuel
* Changed: The setting `EXTERNAL_CURRENT_SENSOR_DBUS_PATH` was replaced by `EXTERNAL_SENSOR_DBUS_PATH_CURRENT` in the `config.default.ini` by @mr-manuel
* Changed: The setting `MODBUS_ADDRESSES` was replaced by `BATTERY_ADDRESSES` in the `config.default.ini` by @mr-manuel
* Changed: The setting `SEPLOS_USE_BMS_VALUES` was replaced by `USE_BMS_DVCC_VALUES` in the `config.default.ini` by @mr-manuel
* Changed: The setting `SOC_CALC_CURRENT_MEASURED_BY_USER` was replaced by `CURRENT_MEASURED_BY_USER` in the `config.default.ini` by @mr-manuel
* Changed: The setting `SOC_CALC_CURRENT_REPORTED_BY_BMS` was replaced by `CURRENT_REPORTED_BY_BMS` in the `config.default.ini` by @mr-manuel
<<<<<<< HEAD
=======
* Changed: The setting `TEMP_BATTERY` was replaced by `TEMPERATURE_SOURCE_BATTERY` in the `config.default.ini` by @mr-manuel
* Changed: The setting `TEMP_1_NAME` was replaced by `TEMPERATURE_1_NAME` in the `config.default.ini` by @mr-manuel
* Changed: The setting `TEMP_2_NAME` was replaced by `TEMPERATURE_2_NAME` in the `config.default.ini` by @mr-manuel
* Changed: The setting `TEMP_3_NAME` was replaced by `TEMPERATURE_3_NAME` in the `config.default.ini` by @mr-manuel
* Changed: The setting `TEMP_4_NAME` was replaced by `TEMPERATURE_4_NAME` in the `config.default.ini` by @mr-manuel
>>>>>>> b0d2223d
* Changed: Use corrected current for both normal current and SOC calculation if `SOC_CALCULATION` is enabled by @mr-manuel
* Changed: When `SOC_CALCULATION` is enabled, the SoC is reset to 100%, if the battery switches to float. Old options were removed by @mr-manuel
* Removed: The setting `SOC_RESET_CURRENT` was removed in the `config.default.ini` by @mr-manuel
* Removed: The setting `SOC_RESET_TIME` was removed in the `config.default.ini` by @mr-manuel
<<<<<<< HEAD
=======


## v1.5.20241215

### What's Changed

* Changed: Fixed typo in code that prevent driver from starting, if old battery instances are present by @mr-manuel
>>>>>>> b0d2223d


## v1.5.20241202

### Known issues

* If you have old battery instances that should be deleted, you see the error `dbus.exceptions.UnknownMethodException: org.freedesktop.DBus.Error.UnknownMethod: Unknown method: remove_settingss is not a valid method of interface com.victronenergy.Settings` in the logs and the driver does not start anymore. Upgrade to `v1.5.20241215` to solve the problem.

### What's Changed

* Added: Configurable threshold to prevent rapid switching (flapping) of `CCL` or `DCL` when 0 by @mr-manuel
* Added: Daly BMS - Connect multiple BMS to the same RS485 port by @CaptKrisp
* Added: EG LifePower - Connect multiple BMS to the same RS485 port by @mr-manuel
* Added: GUIv2 by @mr-manuel
* Added: High cell voltage alarm was added to venus-platform with https://github.com/victronenergy/venus-platform/commit/d686955aa15b7e246a92ee1f4c3eef3b62b153b7 and now also to this driver by @mr-manuel
* Changed: Calculate current average not only when Time-To-Go is enabled by @mr-manuel
* Changed: Calculate Time-to-Go until ESS -> Minimum SOC (unless grid fails), Active SOC limit or `SOC_LOW_WARNING` from `config.ini` by @mr-manuel
* Changed: Enhance BMS type validation by @mr-manuel
* Changed: HLPDATA BMS - BMS control of max charge and discharge is removed by @peterohman
* Changed: HLPDATA BMS - improved driver with https://github.com/mr-manuel/venus-os_dbus-serialbattery/pull/96 by @peterohman
* Changed: JKBMS PB Model fixed firmware version and temperature sensors by @KoljaWindeler
* Changed: Optimized auto increase of the polling time by @mr-manuel
* Changed: Rewritten code for external current sensor and fixed https://github.com/mr-manuel/venus-os_dbus-serialbattery/issues/60 by @mr-manuel


## v1.4.20240928

### Breaking Changes

* Driver version greater or equal to `v1.4.20240714dev`

  * Changes to `config.default.ini`: `HELTEC_MODBUS_ADDR` was replaced by `MODBUS_ADDRESSES`.

### What's Changed

* Added: `History()` class that holds all BMS history values by @mr-manuel
* Added: Automatically increase polling time, if polling take too long by @mr-manuel
* Added: Connection Information field which was recently added by Victron on the details page by @mr-manuel
* Added: Daren BMS with https://github.com/mr-manuel/venus-os_dbus-serialbattery/pull/65 by @cpttinkering
* Added: Multiple BMS on one USB to RS485/Modbus adapter now possible. The BMS needs to be able to set different addresses to each battery by @mr-manuel
* Added: Send telemetry data to see which driver versions and BMS are used the most. Can be disabled in the `config.ini` by @mr-manuel
* Added: Show error in log, if an unknown BMS type was added in the `config.ini` by @mr-manuel
* Changed: Battery connection loss: Big improvements on handling the situation, fixed battery connection restore without driver restart, improved behaviour when connection is lost, added config options by @mr-manuel
* Changed: Call `get_settings()` in `test_connection()` for all battery classes, removed `get_settings()` call from `setup_vedbus()` by @mr-manuel
* Changed: Daly BMS - Fixed issues where faulty readings set values to None by @mr-manuel
* Changed: Fixed alarms for some BMS and cleaned up `Protection()` class
* Changed: Fixed how `velib_python` was integrated in this driver by @mr-manuel
* Changed: Fixed problem with battery status and error code by @mr-manuel
* Changed: GUIv1 cell voltage page design by @mr-manuel
* Changed: JKBMS - Fixed issues where faulty readings set values to None by @mr-manuel
* Changed: JKBMS BLE - Fixes wrong max battery voltage https://github.com/Louisvdw/dbus-serialbattery/issues/1094 by @mr-manuel
* Changed: JKBMS PB Model fixes by @KoljaWindeler
* Changed: LLT/JBS BMS - Fix bug in SOC calculation and use SOC comming from BMS. Fixes https://github.com/mr-manuel/venus-os_dbus-serialbattery/issues/47 by @mr-manuel
* Changed: Renogy BMS - Use port as unique identifier, since it's not possible to change any values on this BMS by @mr-manuel
* Changed: Reworked, documented and cleaned up a lot of code by @mr-manuel
* Changed: Set default charge/discharge current from utils in main battery class by @mr-manuel
* Changed: Show non blocking errors only, if more than 180 occured in the last 3 hours (1 per minute) and do not block inverting/charging by @mr-manuel
* Changed: The setting `HELTEC_MODBUS_ADDR` was replaced by `MODBUS_ADDRESSES` in the `config.default.ini` by @mr-manuel
* Changed: Updated `battery_template.py` and added tons of descriptions by @mr-manuel


## v1.3.20240705

### Breaking Changes

* Driver version greater or equal to `v1.3.20240625dev`

  * `Lifepower` was renamed to `EG4_Lifepower`. You need to change it, if you have specified it in the `config.ini`.

### What's Changed

* Added: EG4 LL BMS by @tuxntoast
* Added: Fields for debugging switch to float/bulk by @mr-manuel
* Added: JKBMS PB Model with https://github.com/mr-manuel/venus-os_dbus-serialbattery/pull/39 by @KoljaWindeler
* Added: Possibility to add custom polling interval to reduce the CPU load. Fixes https://github.com/Louisvdw/dbus-serialbattery/issues/1022 by @mr-manuel
* Added: Possibility to select if min/max battery voltage, CVL, CCL and DCL are used from driver or BMS. Fixes https://github.com/Louisvdw/dbus-serialbattery/issues/1056 by @mr-manuel
* Added: Possibility to use port name as unique identifier https://github.com/Louisvdw/dbus-serialbattery/issues/1035 by @mr-manuel
* Added: Show details about driver internals in GUI -> Serialbattery -> Parameters by setting `GUI_PARAMETERS_SHOW_ADDITIONAL_INFO` to `True` by @mr-manuel
* Added: Show in the remote console/GUI if a non blocking error was triggered by @mr-manuel
* Added: Use current measurement from other dbus path by @mr-manuel
* Changed: Daly BMS CAN - Prevent recognition of this BMS, if it's not connected by @mr-manuel
* Changed: Fixed failed GUI restart on some GX devices by @SenH
* Changed: Fixed problem with I-Controller https://github.com/Louisvdw/dbus-serialbattery/issues/1041 by @mr-manuel
* Changed: Fixed problem with linear limitation disabled https://github.com/Louisvdw/dbus-serialbattery/issues/1037 by @mr-manuel
* Changed: Fixed SoC is None on driver startup https://github.com/mr-manuel/venus-os_dbus-serialbattery/issues/32 by @mr-manuel
* Changed: Fixed some wrong paths in the post-hook commands by @juswes
* Changed: JKBMS BLE - Fixed problem with second temperature sensor, which was introduced with `v1.1.20240128dev` https://github.com/mr-manuel/venus-os_dbus-serialbattery/issues/26 by @mr-manuel
* Changed: Optimized code and error handling by @mr-manuel
* Changed: Optimized SOC reset to 100% and 0% when `SOC_CALCULATION` is enabled by @mr-manuel
* Changed: Renamed Lifepower to EG4_Lifepower by @mr-manuel
* Changed: Renogy BMS - Fixes for unknown serial number by @mr-manuel
* Changed: Seplos BMS - Fixed temperature display https://github.com/Louisvdw/dbus-serialbattery/issues/1072 by @wollew


## v1.2.20240408

### Breaking Changes

* Driver version greater or equal to `v1.2.20240219dev`

  * The temperature limitation variables where changed to match the other variable names.

    **OLD**

    `TEMPERATURE_LIMITS_WHILE_CHARGING`, `TEMPERATURE_LIMITS_WHILE_DISCHARGING`

    **NEW**

    `TEMPERATURES_WHILE_CHARGING`, `TEMPERATURES_WHILE_DISCHARGING`

  * The SoC limitation variables where changed to match the cell voltage and temperature config.

    **OLD**

    `CC_SOC_LIMIT1`, `CC_SOC_LIMIT2`, `CC_SOC_LIMIT3`

    `CC_CURRENT_LIMIT1_FRACTION`, `CC_CURRENT_LIMIT2_FRACTION`, `CC_CURRENT_LIMIT3_FRACTION`

    `DC_SOC_LIMIT1`, `DC_SOC_LIMIT2`, `DC_SOC_LIMIT3`

    `DC_CURRENT_LIMIT1_FRACTION`, `DC_CURRENT_LIMIT2_FRACTION`, `DC_CURRENT_LIMIT3_FRACTION`

    **NEW**

    `SOC_WHILE_CHARGING`, `MAX_CHARGE_CURRENT_SOC_FRACTION`, `SOC_WHILE_DISCHARGING`, `MAX_DISCHARGE_CURRENT_SOC_FRACTION`

### What's Changed

* Added: Check if the device instance is already used by @mr-manuel
* Added: Check if there is enough space on system and data partitions before installation by @mr-manuel
* Added: LLT/JBD BLE BMS - Added MAC address as unique identifier. Fixed https://github.com/Louisvdw/dbus-serialbattery/issues/970 by @mr-manuel
* Added: Reset calculated SoC to 0%, if battery is empty by @mr-manuel
* Added: Venus OS version to logfile by @mr-manuel
* Changed: Config: SoC limitation is now disabled by default, since in most use cases it's very inaccurate by @mr-manuel
* Changed: Config: SoC limitation variables where changed to match other setting variables by @mr-manuel
* Changed: Config: Temperature limitation variables where changed to match other setting variables by @mr-manuel
* Changed: Daly BMS - Fixed some smaller errory with https://github.com/mr-manuel/venus-os_dbus-serialbattery/pull/22 and https://github.com/mr-manuel/venus-os_dbus-serialbattery/pull/23 by @transistorgit
* Changed: Fixed CAN installation with https://github.com/Louisvdw/dbus-serialbattery/pull/1007 by @p0l0us
* Changed: Fixed non-working can-bus dependency with https://github.com/Louisvdw/dbus-serialbattery/pull/1007 by @p0l0us
* Changed: Fixed showing None SoC in log in driver start by @mr-manuel
* Changed: Fixed some other errors when restoring values from dbus settings by @mr-manuel
* Changed: Fixed some SOC calculation issues by @mr-manuel
* Changed: Fixed Time-to-SoC and Time-to-Go calculation by @mr-manuel
* Changed: Set CCL/DCL to 0, if allow to charge/discharge is no, fixes https://github.com/Louisvdw/dbus-serialbattery/issues/1024 by @mr-manuel
* Changed: Install script now shows repositories and version numbers by @mr-manuel
* Changed: JKBMS BLE - Fixed driver gets unresponsive, if connection is lost https://github.com/Louisvdw/dbus-serialbattery/issues/720 with https://github.com/Louisvdw/dbus-serialbattery/pull/941 by @cupertinomiranda
* Changed: JKBMS BLE - Fixed driver not starting for some BMS models that are not sending BLE data correctly https://github.com/Louisvdw/dbus-serialbattery/issues/819 by @mr-manuel
* Changed: JKBMS BLE - Fixed temperature issue https://github.com/Louisvdw/dbus-serialbattery/issues/916 by @mr-manuel
* Changed: JKBMS CAN - Fixed different BMS versions with https://github.com/mr-manuel/venus-os_dbus-serialbattery/pull/24 by @p0l0us
* Changed: LLT/JBD BMS & BLE - If only one temperature is available use it as battery temp. Fixed https://github.com/Louisvdw/dbus-serialbattery/issues/971 by @mr-manuel
* Changed: Optimized reinstall-local.sh. Show installed version and restart GUI only on changes by @mr-manuel
* Changed: Reinstallation of the driver now checks, if packages are already installed for Bluetooth and CAN by @mr-manuel
* Changed: Show ForceChargingOff, ForceDischargingOff and TurnBalancingOff only for BMS that support it by @mr-manuel
* Changed: SocResetLastReached not read from dbus settings. Fixed https://github.com/Louisvdw/dbus-serialbattery/issues/840 by @mr-manuel
* Removed: Python 2 compatibility by @mr-manuel


## v1.1.20240121

### Known issues

* If multiple batteries have the same `unique_identifier`, then they are displayed as one battery in the VRM portal and if you change the name,
  it get changed for all dbus-serialbattries. Please change the capacity of the batteries to be unique (if the unique identifier ends with Ah)
  or change the custom field on supported BMS.
  E.g.: 278 Ah, 279 Ah,280 Ah,281 Ah and 282 Ah, if you have 5 batteries with 280 Ah.

### Breaking Changes

* Driver version greater or equal to `v1.1.20231223dev`

  * `PUBLISH_CONFIG_VALUES` now has to be True or False

* Driver version greater or equal to `v1.0.20231128dev`

  * The custom name is not saved to the config file anymore, but to the dbus service com.victronenergy.settings. You have to re-enter it once.

  * If you selected a specific device in `Settings -> System setup -> Battery monitor` and/or `Settings -> DVCC -> Controlling BMS` you have to reselect it.

* Driver version greater or equal to `v1.0.20230629dev` and smaller or equal to `v1.0.20230926dev`:

  With `v1.0.20230927beta` the following values changed names:
  * `BULK_CELL_VOLTAGE` -> `SOC_RESET_VOLTAGE`
  * `BULK_AFTER_DAYS` -> `SOC_RESET_AFTER_DAYS`

### What's Changed

* Added: Bluetooth: Show signal strength of BMS in log by @mr-manuel
* Added: Configure logging level in `config.ini` by @mr-manuel
* Added: Create unique identifier, if not provided from BMS by @mr-manuel
* Added: Current average of the last 5 minutes by @mr-manuel
* Added: Daly BMS - Auto reset SoC when changing to float (can be turned off in the config file) by @transistorgit
* Added: Daly BMS connect via CAN (experimental, some limits apply) with https://github.com/Louisvdw/dbus-serialbattery/pull/169 by @SamuelBrucksch and @mr-manuel
* Added: Exclude a device from beeing used by the dbus-serialbattery driver by @mr-manuel
* Added: Implement callback function for update by @seidler2547
* Added: JKBMS BLE - Automatic SOC reset with https://github.com/Louisvdw/dbus-serialbattery/pull/736 by @ArendsM
* Added: JKBMS BLE - Show last five characters from the MAC address in the custom name (which is displayed in the device list) by @mr-manuel
* Added: JKBMS BMS connect via CAN (experimental, some limits apply) by @IrisCrimson and @mr-manuel
* Added: LLT/JBD BMS - Discharge / Charge Mosfet and disable / enable balancer switching over remote console/GUI with https://github.com/Louisvdw/dbus-serialbattery/pull/761 by @idstein
* Added: LLT/JBD BMS - Show balancer state in GUI under the IO page with https://github.com/Louisvdw/dbus-serialbattery/pull/763 by @idstein
* Added: Load to SOC reset voltage every x days to reset the SoC to 100% for some BMS by @mr-manuel
* Added: Possibility to count and calculate the SOC based on reference values with https://github.com/Louisvdw/dbus-serialbattery/pull/868 by @cflenker
* Added: Save current charge state for driver restart or device reboot. Fixes https://github.com/Louisvdw/dbus-serialbattery/issues/840 by @mr-manuel
* Added: Save custom name and make it restart persistant by @mr-manuel
* Added: Setting and install logic for usb bluetooth module by @Marvo2011
* Added: Temperature names to dbus and mqtt by @mr-manuel
* Added: The device instance does not change anymore when you plug the BMS into another USB port. Fixed https://github.com/Louisvdw/dbus-serialbattery/issues/718 by @mr-manuel
* Added: Use current average of the last 300 cycles for time to go and time to SoC calculation by @mr-manuel
* Added: Validate current, voltage, capacity and SoC for all BMS. This prevents that a device, which is no BMS, is detected as BMS. Fixes also https://github.com/Louisvdw/dbus-serialbattery/issues/479 by @mr-manuel
* Changed: `PUBLISH_CONFIG_VALUES` now has to be True or False by @mr-manuel
* Changed: `VOLTAGE_DROP` now behaves differently. Before it reduced the voltage for the check, now the voltage for the charger is increased in order to get the target voltage on the BMS by @mr-manuel
* Changed: Battery disconnect behaviour. See `BLOCK_ON_DISCONNECT` option in the `config.default.ini` file by @mr-manuel
* Changed: Condition for the CVL transition to float with https://github.com/Louisvdw/dbus-serialbattery/pull/895 by @cflenker
* Changed: Daly BMS - Fixed https://github.com/Louisvdw/dbus-serialbattery/issues/837 by @mr-manuel
* Changed: Daly BMS - Fixed readsentence by @transistorgit
* Changed: Enable BMS that are disabled by default by specifying it in the config file. No more need to edit scripts by @mr-manuel
* Changed: Exit the driver with error, when port is excluded in config, else the serialstarter does not continue by @mr-manuel
* Changed: Fixed Building wheel for dbus-fast won't finish on weak systems https://github.com/Louisvdw/dbus-serialbattery/issues/785 by @mr-manuel
* Changed: Fixed error in `reinstall-local.sh` script for Bluetooth installation by @mr-manuel
* Changed: Fixed issue on first driver startup, when no device setting in dbus exists by @mr-manuel
* Changed: Fixed meaningless Time to Go values by @transistorgit
* Changed: Fixed some smaller errors by @mr-manuel
* Changed: Fixed typo in `config.ini` sample by @hoschult
* Changed: For BMS_TYPE now multiple BMS can be specified by @mr-manuel
* Changed: Improved battery error handling on connection loss by @mr-manuel
* Changed: Improved battery voltage handling in linear absorption mode by @ogurevich
* Changed: Improved driver disable script by @md-manuel
* Changed: Improved driver reinstall when multiple Bluetooth BMS are enabled by @mr-manuel
* Changed: JKBMS - Driver do not start if manufacturer date in BMS is empty https://github.com/Louisvdw/dbus-serialbattery/issues/823 by @mr-manuel
* Changed: JKBMS BLE - Fixed MOSFET Temperature for HW 11 by @jensbehrens & @mr-manuel
* Changed: JKBMS BLE - Fixed recognition of newer models where no data is shown by @mr-manuel
* Changed: JKBMS BLE - Improved driver by @seidler2547 & @mr-manuel
* Changed: LLT/JBD BLE BMS recover from lost BLE connection with https://github.com/Louisvdw/dbus-serialbattery/pull/830 by @Marvo2011
* Changed: LLT/JBD BMS - Fixed cycle capacity with https://github.com/Louisvdw/dbus-serialbattery/pull/762 by @idstein
* Changed: LLT/JBD BMS - Fixed https://github.com/Louisvdw/dbus-serialbattery/issues/730 by @mr-manuel
* Changed: LLT/JBD BMS - Fixed https://github.com/Louisvdw/dbus-serialbattery/issues/769 by @mr-manuel
* Changed: LLT/JBD BMS - Fixed https://github.com/Louisvdw/dbus-serialbattery/issues/778 with https://github.com/Louisvdw/dbus-serialbattery/pull/798 by @idstein
* Changed: LLT/JBD BMS - Improved error handling and automatical driver restart in case of error. Fixed https://github.com/Louisvdw/dbus-serialbattery/issues/777 by @mr-manuel
* Changed: LLT/JBD BMS - SOC different in Xiaoxiang app and dbus-serialbattery with https://github.com/Louisvdw/dbus-serialbattery/pull/760 by @idstein
* Changed: Make CCL and DCL limiting messages more clear by @mr-manuel
* Changed: More detailed error output when an exception happens by @mr-manuel
* Changed: Optimized CVL calculation on high cell voltage for smoother charging with https://github.com/Louisvdw/dbus-serialbattery/pull/882 by @cflenker
* Changed: Reduce the big inrush current if the CVL jumps from Bulk/Absorbtion to Float https://github.com/Louisvdw/dbus-serialbattery/issues/659 by @Rikkert-RS & @ogurevich
* Changed: Sinowealth BMS - Fixed not loading https://github.com/Louisvdw/dbus-serialbattery/issues/702 by @mr-manuel
* Changed: Time-to-Go and Time-to-SoC use the current average of the last 5 minutes for calculation by @mr-manuel
* Changed: Time-to-SoC calculate only positive points by @mr-manuel
* Removed: Cronjob to restart Bluetooth service every 12 hours by @mr-manuel


## v1.0.20230531

### Breaking Changes

* The config is now done in the `config.ini`. All values from the `utils.py` get lost. The changes in the `config.ini` will persists future updates.

### What's Changed

* Added: `self.unique_identifier` to the battery class. Used to identify a BMS when multiple BMS are connected - planned for future use by @mr-manuel
* Added: Alert is triggered, when BMS communication is lost by @mr-manuel
* Added: Apply max voltage, if `CVCM_ENABLE` is `False`. Before float voltage was applied by @mr-manuel
* Added: Balancing status for JKBMS by @mr-manuel
* Added: Balancing switch status for JKBMS by @mr-manuel
* Added: Balancing switch status to the GUI -> SerialBattery -> IO by @mr-manuel
* Added: Block charge/discharge when BMS communication is lost. Can be enabled trough the config file by @mr-manuel
* Added: Charge Mode display by @mr-manuel
* Added: Check minimum required Venus OS version before installing by @mr-manuel
* Added: Choose how battery temperature is assembled (mean temp 1 & 2, only temp 1 or only temp 2) by @mr-manuel
* Added: Config file by @ppuetsch
* Added: Create empty `config.ini` for easier user usage by @mr-manuel
* Added: Cronjob to restart Bluetooth service every 12 hours by @mr-manuel
* Added: Daly BMS - Discharge / Charge Mosfet switching over remote console/GUI https://github.com/Louisvdw/dbus-serialbattery/issues/26 by @transistorgit
* Added: Daly BMS - Read capacity https://github.com/Louisvdw/dbus-serialbattery/pull/594 by @transistorgit
* Added: Daly BMS - Read production date and build unique identifier by @transistorgit
* Added: Daly BMS - Set SoC by @transistorgit
* Added: Daly BMS - Show "battery code" field that can be set in the Daly app by @transistorgit
* Added: Device name field (found in the GUI -> SerialBattery -> Device), that show a custom string that can be set in some BMS, if available by @mr-manuel
* Added: Driver uninstall script by @mr-manuel
* Added: Fix for Venus OS >= v3.00~14 showing unused items https://github.com/Louisvdw/dbus-serialbattery/issues/469 by @mr-manuel
* Added: HeltecSmartBMS driver by @ramack
* Added: HighInternalTemperature alarm (MOSFET) for JKBMS by @mr-manuel
* Added: HLPdata BMS driver by @ peterohman
* Added: Improved maintainability (flake8, black lint), introduced code checks and automate release build https://github.com/Louisvdw/dbus-serialbattery/pull/386 by @ppuetsch
* Added: Install needed Bluetooth components automatically after a Venus OS upgrade by @mr-manuel
* Added: JKBMS - MOS temperature https://github.com/Louisvdw/dbus-serialbattery/pull/440 by @baphomett
* Added: JKBMS - Uniqie identifier and show "User Private Data" field that can be set in the JKBMS App to identify the BMS in a multi battery environment by @mr-manuel
* Added: JKBMS BLE - Balancing switch status by @mr-manuel
* Added: JKBMS BLE - Capacity by @mr-manuel
* Added: JKBMS BLE - Cell imbalance alert by @mr-manuel
* Added: JKBMS BLE - Charging switch status by @mr-manuel
* Added: JKBMS BLE - Discharging switch status by @mr-manuel
* Added: JKBMS BLE - MOS temperature by @mr-manuel
* Added: JKBMS BLE - Show if balancing is active and which cells are balancing by @mr-manuel
* Added: JKBMS BLE - Show serial number and "User Private Data" field that can be set in the JKBMS App to identify the BMS in a multi battery environment by @mr-manuel
* Added: JKBMS BLE driver by @baranator
* Added: LLT/JBD BMS BLE driver by @idstein
* Added: Possibility to add `config.ini` to the root of a USB flash drive on install via the USB method by @mr-manuel
* Added: Possibility to configure a `VOLTAGE_DROP` voltage, if you are using a SmartShunt as battery monitor as there is a little voltage difference https://github.com/Louisvdw/dbus-serialbattery/discussions/632 by @mr-manuel
* Added: Post install notes by @mr-manuel
* Added: Read charge/discharge limits from JKBMS by @mr-manuel
* Added: Recalculation interval in linear mode for CVL, CCL and DCL by @mr-manuel
* Added: Rename TAR file after USB/SD card install to not overwrite the data on every reboot https://github.com/Louisvdw/dbus-serialbattery/issues/638 by @mr-manuel
* Added: Reset values to None, if battery goes offline (not reachable for 10s). Fixes https://github.com/Louisvdw/dbus-serialbattery/issues/193 https://github.com/Louisvdw/dbus-serialbattery/issues/64 by @transistorgit
* Added: Script to install directly from repository by @mr-manuel
* Added: Seplos BMS driver by @wollew
* Added: Serial number field (found in the GUI -> SerialBattery -> Device), that show the serial number or a unique identifier for the BMS, if available by @mr-manuel
* Added: Show charge mode (absorption, bulk, ...) in Parameters page by @mr-manuel
* Added: Show charge/discharge limitation reason by @mr-manuel
* Added: Show MOSFET temperature for JKBMS https://github.com/Louisvdw/dbus-serialbattery/pull/440 by @baphomett
* Added: Show serial number (used for unique identifier) and device name (custom BMS field) in the remote console/GUI to identify a BMS in a multi battery environment by @mr-manuel
* Added: Show specific TimeToSoC points in GUI, if 0%, 10%, 20%, 80%, 90% and/or 100% are selected by @mr-manuel
* Added: Show TimeToGo in GUI only, if enabled by @mr-manuel
* Added: Support for HLPdata BMS4S https://github.com/Louisvdw/dbus-serialbattery/pull/505 by @peterohman
* Added: Support for Seplos BMS https://github.com/Louisvdw/dbus-serialbattery/pull/530 by @wollew
* Added: Temperature 1-4 are now also available on the dbus and MQTT by @idstein
* Added: Temperature name for temperature sensor 1 & 2. This allows to see which sensor is low and high (e.g. battery and cable) by @mr-manuel
* Changed: `reinstall-local.sh` to recreate `/data/conf/serial-starter.d`, if deleted by `disable.sh` --> to check if the file `conf/serial-starter.d` could now be removed from the repository by @mr-manuel
* Changed: Added QML to `restore-gui.sh` by @mr-manuel
* Changed: Bash output by @mr-manuel
* Changed: CVL calculation improvement. Removed cell voltage penalty. Replaced by automatic voltage calculation. Max voltage is kept until cells are balanced and reset when cells are inbalanced or SoC is below threshold by @mr-manuel
* Changed: Daly BMS - Fixed BMS alerts by @mr-manuel
* Changed: Daly BMS - Improved driver stability by @transistorgit & @mr-manuel
* Changed: Daly BMS - Reworked serial parser by @transistorgit
* Changed: Default config file by @ppuetsch
  * Added missing descriptions to make it much clearer to understand by @mr-manuel
  * Changed name from `default_config.ini` to `config.default.ini` https://github.com/Louisvdw/dbus-serialbattery/pull/412#issuecomment-1434287942 by @mr-manuel
  * Changed TimeToSoc default value `TIME_TO_SOC_VALUE_TYPE` from `Both seconds and time string "<seconds> [<days>d <hours>h <minutes>m <seconds>s]"` to `1 Seconds` by @mr-manuel
  * Changed TimeToSoc description by @mr-manuel
  * Changed value positions, added groups and much clearer descriptions by @mr-manuel
* Changed: Default FLOAT_CELL_VOLTAGE from 3.350 V to 3.375 V by @mr-manuel
* Changed: Default LINEAR_LIMITATION_ENABLE from False to True by @mr-manuel
* Changed: Disabled ANT BMS by default https://github.com/Louisvdw/dbus-serialbattery/issues/479 by @mr-manuel
* Changed: Driver can now also start without serial adapter attached for Bluetooth BMS by @seidler2547
* Changed: Feedback from BMS driver to know, if BMS is found or not by @mr-manuel
* Changed: Fixed black lint errors by @mr-manuel
* Changed: Fixed cell balancing background for cells 17-24 by @mr-manuel
* Changed: Fixed cell balancing display for JBD/LLT BMS https://github.com/Louisvdw/dbus-serialbattery/issues/359 by @mr-manuel
* Changed: Fixed https://github.com/Louisvdw/dbus-serialbattery/issues/239 by @mr-manuel
* Changed: Fixed https://github.com/Louisvdw/dbus-serialbattery/issues/311 by @mr-manuel
* Changed: Fixed https://github.com/Louisvdw/dbus-serialbattery/issues/351 by @mr-manuel
* Changed: Fixed https://github.com/Louisvdw/dbus-serialbattery/issues/397 by @transistorgit
* Changed: Fixed https://github.com/Louisvdw/dbus-serialbattery/issues/421 by @mr-manuel
* Changed: Fixed https://github.com/Louisvdw/dbus-serialbattery/issues/450 by @mr-manuel
* Changed: Fixed https://github.com/Louisvdw/dbus-serialbattery/issues/648 by @mr-manuel
* Changed: Fixed Time-To-Go is not working, if `TIME_TO_SOC_VALUE_TYPE` is set to other than `1` https://github.com/Louisvdw/dbus-serialbattery/pull/424#issuecomment-1440511018 by @mr-manuel
* Changed: Improved install workflow via USB flash drive by @mr-manuel
* Changed: Improved JBD BMS soc calculation https://github.com/Louisvdw/dbus-serialbattery/pull/439 by @aaronreek
* Changed: Logging to get relevant data by @mr-manuel
* Changed: Many code improvements https://github.com/Louisvdw/dbus-serialbattery/pull/393 by @ppuetsch
* Changed: Moved Bluetooth part to `reinstall-local.sh` by @mr-manuel
* Changed: Moved BMS scripts to subfolder by @mr-manuel
* Changed: Removed all wildcard imports and fixed black lint errors by @mr-manuel
* Changed: Renamed scripts for better reading #532 by @mr-manuel
* Changed: Reworked and optimized installation scripts by @mr-manuel
* Changed: Separate Time-To-Go and Time-To-SoC activation by @mr-manuel
* Changed: Serial-Starter file is now created from `reinstall-local.sh`. Fixes also https://github.com/Louisvdw/dbus-serialbattery/issues/520 by @mr-manuel
* Changed: Temperature alarm changed in order to not trigger all in the same condition for JKBMS by @mr-manuel
* Changed: Time-To-Soc repetition from cycles to seconds. Minimum value is every 5 seconds. This prevents CPU overload and ensures system stability. Renamed `TIME_TO_SOC_LOOP_CYCLES` to `TIME_TO_SOC_RECALCULATE_EVERY` by @mr-manuel
* Changed: Time-To-Soc string from `days, HR:MN:SC` to `<days>d <hours>h <minutes>m <seconds>s` (same as Time-To-Go) by @mr-manuel
* Changed: Uninstall also installed Bluetooth modules on uninstall by @mr-manuel<|MERGE_RESOLUTION|>--- conflicted
+++ resolved
@@ -24,8 +24,6 @@
   * Changes to `config.default.ini`: `SOC_CALC_CURRENT_REPORTED_BY_BMS` was replaced by `CURRENT_REPORTED_BY_BMS`
   * Changes to `config.default.ini`: `SOC_CALC_CURRENT_MEASURED_BY_USER` was replaced by `CURRENT_MEASURED_BY_USER`
 
-<<<<<<< HEAD
-=======
 * Driver version greater or equal to `v2.0.20241217dev`
   * Changes to `config.default.ini`: `EXTERNAL_CURRENT_SENSOR_DBUS_DEVICE` was replaced by `EXTERNAL_SENSOR_DBUS_DEVICE`
   * Changes to `config.default.ini`: `EXTERNAL_CURRENT_SENSOR_DBUS_PATH` was replaced by `EXTERNAL_SENSOR_DBUS_PATH_CURRENT`
@@ -37,7 +35,6 @@
   * Changes to `config.default.ini`: `TEMP_3_NAME` was replaced by `TEMPERATURE_3_NAME`
   * Changes to `config.default.ini`: `TEMP_4_NAME` was replaced by `TEMPERATURE_4_NAME`
 
->>>>>>> b0d2223d
 ### What's Changed
 * Added: Calculation of history values not provided by the battery by @mr-manuel
 * Added: Felicity BMS by @versager
@@ -66,20 +63,15 @@
 * Changed: The setting `SEPLOS_USE_BMS_VALUES` was replaced by `USE_BMS_DVCC_VALUES` in the `config.default.ini` by @mr-manuel
 * Changed: The setting `SOC_CALC_CURRENT_MEASURED_BY_USER` was replaced by `CURRENT_MEASURED_BY_USER` in the `config.default.ini` by @mr-manuel
 * Changed: The setting `SOC_CALC_CURRENT_REPORTED_BY_BMS` was replaced by `CURRENT_REPORTED_BY_BMS` in the `config.default.ini` by @mr-manuel
-<<<<<<< HEAD
-=======
 * Changed: The setting `TEMP_BATTERY` was replaced by `TEMPERATURE_SOURCE_BATTERY` in the `config.default.ini` by @mr-manuel
 * Changed: The setting `TEMP_1_NAME` was replaced by `TEMPERATURE_1_NAME` in the `config.default.ini` by @mr-manuel
 * Changed: The setting `TEMP_2_NAME` was replaced by `TEMPERATURE_2_NAME` in the `config.default.ini` by @mr-manuel
 * Changed: The setting `TEMP_3_NAME` was replaced by `TEMPERATURE_3_NAME` in the `config.default.ini` by @mr-manuel
 * Changed: The setting `TEMP_4_NAME` was replaced by `TEMPERATURE_4_NAME` in the `config.default.ini` by @mr-manuel
->>>>>>> b0d2223d
 * Changed: Use corrected current for both normal current and SOC calculation if `SOC_CALCULATION` is enabled by @mr-manuel
 * Changed: When `SOC_CALCULATION` is enabled, the SoC is reset to 100%, if the battery switches to float. Old options were removed by @mr-manuel
 * Removed: The setting `SOC_RESET_CURRENT` was removed in the `config.default.ini` by @mr-manuel
 * Removed: The setting `SOC_RESET_TIME` was removed in the `config.default.ini` by @mr-manuel
-<<<<<<< HEAD
-=======
 
 
 ## v1.5.20241215
@@ -87,7 +79,6 @@
 ### What's Changed
 
 * Changed: Fixed typo in code that prevent driver from starting, if old battery instances are present by @mr-manuel
->>>>>>> b0d2223d
 
 
 ## v1.5.20241202
