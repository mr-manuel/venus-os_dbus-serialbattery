# -*- coding: utf-8 -*-

# NOTES
# Added by https://github.com/SamuelBrucksch
# https://github.com/Louisvdw/dbus-serialbattery/pull/169
# Reworked by https://github.com/mr-manuel


from __future__ import absolute_import, division, print_function, unicode_literals
from battery import Battery, Cell
from utils import (
    BATTERY_CAPACITY,
    bytearray_to_string,
    INVERT_CURRENT_MEASUREMENT,
    logger,
    MAX_BATTERY_CHARGE_CURRENT,
    MAX_BATTERY_DISCHARGE_CURRENT,
    MIN_CELL_VOLTAGE,
)
from struct import unpack_from
from time import time
import sys
from can import Message
from time import sleep


class Daly_Can(Battery):
    def __init__(self, port, baud, address):
        super(Daly_Can, self).__init__(port, baud, address)
        self.charger_connected = None
        self.load_connected = None
        self.cell_min_voltage = None
        self.cell_max_voltage = None
        self.cell_min_no = None
        self.cell_max_no = None
        self.poll_interval = 1000
        self.poll_step = 0
        self.type = self.BATTERYTYPE
        # self.can_bus = None
        self.device_address = int.from_bytes(address, byteorder="big") if address is not None else 0
        self.error_active = False
        self.last_error_time = 0
        self.history.exclude_values_to_calculate = ["charge_cycles"]

    COMMAND_BASE = "COMMAND_BASE"
    COMMAND_SOC = "COMMAND_SOC"
    COMMAND_MINMAX_CELL_VOLTS = "COMMAND_MINMAX_CELL_VOLTS"
    COMMAND_MINMAX_TEMP = "COMMAND_MINMAX_TEMP"
    COMMAND_FET = "COMMAND_FET"
    COMMAND_STATUS = "COMMAND_STATUS"
    COMMAND_CELL_VOLTS = "COMMAND_CELL_VOLTS"
    COMMAND_TEMP = "COMMAND_TEMP"
    COMMAND_CELL_BALANCE = "COMMAND_CELL_BALANCE"
    COMMAND_ALARM = "COMMAND_ALARM"

    RESPONSE_BASE = "RESPONSE_BASE"
    RESPONSE_SOC = "RESPONSE_SOC"
    RESPONSE_MINMAX_CELL_VOLTS = "RESPONSE_MINMAX_CELL_VOLTS"
    RESPONSE_MINMAX_TEMP = "RESPONSE_MINMAX_TEMP"
    RESPONSE_FET = "RESPONSE_FET"
    RESPONSE_STATUS = "RESPONSE_STATUS"
    RESPONSE_CELL_VOLTS = "RESPONSE_CELL_VOLTS"
    RESPONSE_TEMP = "RESPONSE_TEMP"
    RESPONSE_CELL_BALANCE = "RESPONSE_CELL_BALANCE"
    RESPONSE_ALARM = "RESPONSE_ALARM"

    # command bytes [Priority=18][Command=94][BMS ID=01][Uplink ID=40]
    CAN_FRAMES = {
        COMMAND_BASE: [0x18940140],
        COMMAND_SOC: [0x18900140],
        COMMAND_MINMAX_CELL_VOLTS: [0x18910140],
        COMMAND_MINMAX_TEMP: [0x18920140],
        COMMAND_FET: [0x18930140],
        COMMAND_STATUS: [0x18940140],
        COMMAND_CELL_VOLTS: [0x18950140],
        COMMAND_TEMP: [0x18960140],
        COMMAND_CELL_BALANCE: [0x18970140],
        COMMAND_ALARM: [0x18980140],
        RESPONSE_BASE: [0x18944001],
        RESPONSE_SOC: [0x18904001],
        RESPONSE_MINMAX_CELL_VOLTS: [0x18914001],
        RESPONSE_MINMAX_TEMP: [0x18924001],
        RESPONSE_FET: [0x18934001],
        RESPONSE_STATUS: [0x18944001],
        RESPONSE_CELL_VOLTS: [0x18954001],
        RESPONSE_TEMP: [0x18964001],
        RESPONSE_CELL_BALANCE: [0x18974001],
        RESPONSE_ALARM: [0x18984001],
    }

    BATTERYTYPE = "Daly CAN"
    LENGTH_CHECK = 4
    LENGTH_POS = 3
    CURRENT_ZERO_CONSTANT = 30000
    TEMP_ZERO_CONSTANT = 40

    def connection_name(self) -> str:
        return f"CAN socketcan:{self.port}" + (f"__{self.device_address}" if self.device_address != 0 else "")

    def unique_identifier(self) -> str:
        """
        Used to identify a BMS when multiple BMS are connected
        Provide a unique identifier from the BMS to identify a BMS, if multiple same BMS are connected
        e.g. the serial number
        If there is no such value, please remove this function
        """
        return self.port + ("__" + bytearray_to_string(self.address).replace("\\", "0") if self.address is not None else "")

    def test_connection(self):
        """
        call a function that will connect to the battery, send a command and retrieve the result.
        The result or call should be unique to this BMS. Battery name or version, etc.
        Return True if success, False for failure
        """
        result = False
        try:
            # get settings to check if the data is valid and the connection is working
            self.get_settings()
            result = self.refresh_data()
<<<<<<< HEAD

            # if there are no messages in the cache after sleeping, something is wrong
            if not result:
                logger.error("Error: found no messages on can bus, is it properly configured?")

=======
>>>>>>> b420326d
        except Exception:
            (
                exception_type,
                exception_object,
                exception_traceback,
            ) = sys.exc_info()
            file = exception_traceback.tb_frame.f_code.co_filename
            line = exception_traceback.tb_lineno
            logger.error(f"Exception occurred: {repr(exception_object)} of type {exception_type} in {file} line #{line}")
            result = False

        return result

    def get_settings(self):
        # After successful connection get_settings() will be called to set up the battery
        # Set the current limits, populate cell count, etc
        # Return True if success, False for failure
        self.capacity = BATTERY_CAPACITY

        return True

    def refresh_data(self):
        # call all functions that will refresh the battery data.
        # This will be called for every iteration (1 second)
        # Return True if success, False for failure
        self.request_daly_can()
        sleep(0.1)

        result = self.read_daly_can()
        # check if connection success
        return result

    def request_daly_can(self):
        data = bytearray(b"\x00\x00\x00\x00\x00\x00\x00\x00")

        if self.can_transport_interface.can_bus is None:
            raise RuntimeError("Can Interface not initialised")

        message = Message(arbitration_id=self.CAN_FRAMES[self.COMMAND_SOC][0], data=data)
        self.can_transport_interface.can_bus.send(message, timeout=0.2)
        message = Message(arbitration_id=self.CAN_FRAMES[self.COMMAND_MINMAX_CELL_VOLTS][0], data=data)
        self.can_transport_interface.can_bus.send(message, timeout=0.2)
        message = Message(arbitration_id=self.CAN_FRAMES[self.COMMAND_MINMAX_TEMP][0], data=data)
        self.can_transport_interface.can_bus.send(message, timeout=0.2)
        message = Message(arbitration_id=self.CAN_FRAMES[self.COMMAND_FET][0], data=data)
        self.can_transport_interface.can_bus.send(message, timeout=0.2)
        message = Message(arbitration_id=self.CAN_FRAMES[self.COMMAND_STATUS][0], data=data)
        self.can_transport_interface.can_bus.send(message, timeout=0.2)
        message = Message(arbitration_id=self.CAN_FRAMES[self.COMMAND_CELL_VOLTS][0], data=data)
        self.can_transport_interface.can_bus.send(message, timeout=0.2)
        # unused
        # message = Message(arbitration_id=self.CAN_FRAMES[self.COMMAND_TEMP][0], data=data)
        # self.can_transport_interface.can_bus.send(message, timeout=0.2)
        message = Message(arbitration_id=self.CAN_FRAMES[self.COMMAND_CELL_BALANCE][0], data=data)
        self.can_transport_interface.can_bus.send(message, timeout=0.2)
        message = Message(arbitration_id=self.CAN_FRAMES[self.COMMAND_ALARM][0], data=data)
        self.can_transport_interface.can_bus.send(message, timeout=0.2)

    def read_daly_can(self):
        # reset errors after timeout
        if ((time() - self.last_error_time) > 120.0) and self.error_active is True:
            self.error_active = False
            # Do the errors need to be reset for Daly CAN?
            # self.reset_protection_bits()

        # check if all needed data is available
        data_check = 0

        # CONSTANTS
        crntMinValid = -(MAX_BATTERY_DISCHARGE_CURRENT * 2.1)
        crntMaxValid = MAX_BATTERY_CHARGE_CURRENT * 1.3

        for frame_id, data in self.can_transport_interface.can_message_cache_callback().items():
            normalized_arbitration_id = frame_id + self.device_address
            # Status data
            if normalized_arbitration_id in self.CAN_FRAMES[self.RESPONSE_STATUS]:
                (
                    self.cell_count,
                    temperature_sensors,
                    self.charger_connected,
                    self.load_connected,
                    state,
                    self.history.charge_cycles,
                ) = unpack_from(">BB??BHx", data)

                if self.cell_count != 0:
                    # check if all needed data is available
                    data_check += 1

            # SOC data
            elif normalized_arbitration_id in self.CAN_FRAMES[self.RESPONSE_SOC]:

                voltage, tmp, current, soc = unpack_from(">HHHH", data)
                current = (current - self.CURRENT_ZERO_CONSTANT) / -10 * INVERT_CURRENT_MEASUREMENT
                # logger.info("voltage: " + str(voltage) + ", current: " + str(current) + ", soc: " + str(soc))
                if crntMinValid < current < crntMaxValid:
                    self.voltage = voltage / 10
                    self.current = current
                    self.soc = soc / 10

                    # check if all needed data is available
                    data_check += 1

            # Cell voltage data
            # as daly sends all frames with the same ID, the receive thread must add the frame id (from the data field) into the
            # arbitration id to make it unique to be able to store it in a map. here we mask the frame number out so we can
            # compare it with the original message id
            elif (normalized_arbitration_id & 0xFFFFFFC0 | 1) in self.CAN_FRAMES[self.RESPONSE_CELL_VOLTS]:
                if self.cell_count is not None:

                    frameCell = [0, 0, 0]
                    lowMin = MIN_CELL_VOLTAGE / 2
                    frame = 0
                    bufIdx = 0

                    if len(self.cells) != self.cell_count:
                        # init the numbers of cells
                        self.cells = []
                        for idx in range(self.cell_count):
                            self.cells.append(Cell(True))

                    while bufIdx < len(data):
                        frame, frameCell[0], frameCell[1], frameCell[2] = unpack_from(">BHHHx", data, bufIdx)
                        for idx in range(3):
                            cellnum = ((frame - 1) * 3) + idx  # daly is 1 based, driver 0 based
                            if cellnum >= self.cell_count:
                                break
                            cellVoltage = frameCell[idx] / 1000
                            self.cells[cellnum].voltage = None if cellVoltage < lowMin else cellVoltage
                        bufIdx += 8

            # Cell voltage range data
            elif normalized_arbitration_id in self.CAN_FRAMES[self.RESPONSE_MINMAX_CELL_VOLTS]:
                (
                    cell_max_voltage,
                    self.cell_max_no,
                    cell_min_voltage,
                    self.cell_min_no,
                ) = unpack_from(">hbhb", data)
                # Daly cells numbers are 1 based and not 0 based
                self.cell_min_no -= 1
                self.cell_max_no -= 1
                # Voltage is returned in mV
                self.cell_max_voltage = cell_max_voltage / 1000
                self.cell_min_voltage = cell_min_voltage / 1000

            # Temperature range data
            elif normalized_arbitration_id in self.CAN_FRAMES[self.RESPONSE_MINMAX_TEMP]:

                max_temp, max_no, min_temp, min_no = unpack_from(">BBBB", data)

                # store temperatures in a dict to assign the temperature to the correct sensor
                temperatures = {min_no: (min_temp - self.TEMP_ZERO_CONSTANT), max_no: (max_temp - self.TEMP_ZERO_CONSTANT)}

                self.to_temperature(1, temperatures[min_no])
                self.to_temperature(2, temperatures[max_no])

            # FET data
            elif normalized_arbitration_id in self.CAN_FRAMES[self.RESPONSE_FET]:
                (
                    status,
                    self.charge_fet,
                    self.discharge_fet,
                    self.history.charge_cycles,
                    capacity_remain,
                ) = unpack_from(">b??BL", data)
                self.capacity_remain = capacity_remain / 1000

            # Alarm data
            elif normalized_arbitration_id in self.CAN_FRAMES[self.RESPONSE_ALARM]:
                (
                    al_volt,
                    al_temp,
                    al_crnt_soc,
                    al_diff,
                    al_mos,
                    al_misc1,
                    al_misc2,
                    al_fault,
                ) = unpack_from(">BBBBBBBB", data)

                if al_volt & 48:
                    # High voltage levels - Alarm
                    self.protection.high_voltage = 2
                elif al_volt & 15:
                    # High voltage Warning levels - Pre-alarm
                    self.protection.high_voltage = 1
                else:
                    self.protection.high_voltage = 0

                if al_volt & 128:
                    # Low voltage level - Alarm
                    self.protection.low_voltage = 2
                elif al_volt & 64:
                    # Low voltage Warning level - Pre-alarm
                    self.protection.low_voltage = 1
                else:
                    self.protection.low_voltage = 0

                if al_temp & 2:
                    # High charge temp - Alarm
                    self.protection.high_charge_temperature = 2
                elif al_temp & 1:
                    # High charge temp - Pre-alarm
                    self.protection.high_charge_temperature = 1
                else:
                    self.protection.high_charge_temperature = 0

                if al_temp & 8:
                    # Low charge temp - Alarm
                    self.protection.low_charge_temperature = 2
                elif al_temp & 4:
                    # Low charge temp - Pre-alarm
                    self.protection.low_charge_temperature = 1
                else:
                    self.protection.low_charge_temperature = 0

                if al_temp & 32:
                    # High discharge temp - Alarm
                    self.protection.high_temperature = 2
                elif al_temp & 16:
                    # High discharge temp - Pre-alarm
                    self.protection.high_temperature = 1
                else:
                    self.protection.high_temperature = 0

                if al_temp & 128:
                    # Low discharge temp - Alarm
                    self.protection.low_temperature = 2
                elif al_temp & 64:
                    # Low discharge temp - Pre-alarm
                    self.protection.low_temperature = 1
                else:
                    self.protection.low_temperature = 0

                # if al_crnt_soc & 2:
                #    # High charge current - Alarm
                #    self.protection.high_charge_current = 2
                # elif al_crnt_soc & 1:
                #    # High charge current - Pre-alarm
                #    self.protection.high_charge_current = 1
                # else:
                #    self.protection.high_charge_current = 0

                # if al_crnt_soc & 8:
                #    # High discharge current - Alarm
                #    self.protection.high_charge_current = 2
                # elif al_crnt_soc & 4:
                #    # High discharge current - Pre-alarm
                #    self.protection.high_charge_current = 1
                # else:
                #    self.protection.high_charge_current = 0

                if al_crnt_soc & 2 or al_crnt_soc & 8:
                    # High charge/discharge current - Alarm
                    self.protection.high_charge_current = 2
                elif al_crnt_soc & 1 or al_crnt_soc & 4:
                    # High charge/discharge current - Pre-alarm
                    self.protection.high_charge_current = 1
                else:
                    self.protection.high_charge_current = 0

                if al_crnt_soc & 128:
                    # Low SoC - Alarm
                    self.protection.low_soc = 2
                elif al_crnt_soc & 64:
                    # Low SoC Warning level - Pre-alarm
                    self.protection.low_soc = 1
                else:
                    self.protection.low_soc = 0

        self.hardware_version = "Daly CAN " + str(self.cell_count) + "S"

        # check if all needed data is available
        # sum of all data checks except for alarms
        logger.debug("Data check: %d" % (data_check))
        if data_check == 0:
            logger.error(">>> ERROR: No reply - returning")
            return False

        return True

        # TODO handle errors?
        """
        can_filters = [
            {"can_id": self.response_base, "can_mask": 0xFFFFFFF},
            {"can_id": self.response_soc, "can_mask": 0xFFFFFFF},
            {"can_id": self.response_minmax_cell_volts, "can_mask": 0xFFFFFFF},
            {"can_id": self.response_minmax_temp, "can_mask": 0xFFFFFFF},
            {"can_id": self.response_fet, "can_mask": 0xFFFFFFF},
            {"can_id": self.response_status, "can_mask": 0xFFFFFFF},
            {"can_id": self.response_cell_volts, "can_mask": 0xFFFFFFF},
            {"can_id": self.response_temp, "can_mask": 0xFFFFFFF},
            {"can_id": self.response_cell_balance, "can_mask": 0xFFFFFFF},
            {"can_id": self.response_alarm, "can_mask": 0xFFFFFFF},
        ]
        """<|MERGE_RESOLUTION|>--- conflicted
+++ resolved
@@ -36,7 +36,7 @@
         self.poll_interval = 1000
         self.poll_step = 0
         self.type = self.BATTERYTYPE
-        # self.can_bus = None
+        self.can_bus = None
         self.device_address = int.from_bytes(address, byteorder="big") if address is not None else 0
         self.error_active = False
         self.last_error_time = 0
@@ -117,14 +117,6 @@
             # get settings to check if the data is valid and the connection is working
             self.get_settings()
             result = self.refresh_data()
-<<<<<<< HEAD
-
-            # if there are no messages in the cache after sleeping, something is wrong
-            if not result:
-                logger.error("Error: found no messages on can bus, is it properly configured?")
-
-=======
->>>>>>> b420326d
         except Exception:
             (
                 exception_type,
