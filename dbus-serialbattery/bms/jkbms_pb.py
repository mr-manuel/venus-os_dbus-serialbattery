--- conflicted
+++ resolved
@@ -97,11 +97,8 @@
         StartBalVol = unpack_from("<i", status_data, 138)[0] / 1000  # Start Balance Voltage
         DevAddr = unpack_from("<i", status_data, 270)[0]  # Device Addr
         TIMPDischarge = unpack_from("<i", status_data, 274)[0]
-<<<<<<< HEAD
         TMPStartHeating = unpack_from("<b", status_data, 284)[0]
         TMPStopHeating = unpack_from("<b", status_data, 285)[0]
-=======
->>>>>>> 6ab7a482
 
         CtrlBitMask = unpack_from("<H", status_data, 282)[0]  # Controls
         # Bit0: Heating enabled
@@ -119,25 +116,15 @@
         # Bit6: Smart Sleep
         SmartSleep = 0x1 & (CtrlBitMask >> 6)
 
-<<<<<<< HEAD
         TMPBatOTA = unpack_from("<b", status_data, 284)[0]  # int 8
         TMPBatOTAR = unpack_from("<b", status_data, 285)[0]  # int 8
         TIMSmartSleep = unpack_from("<b", status_data, 286)[0]  # uint 8
-=======
-        TMPBatOTA = unpack_from("<h", status_data, 284)[0]  # int 8
-        TMPBatOTAR = unpack_from("<h", status_data, 285)[0]  # int 8
-        TIMSmartSleep = unpack_from("<h", status_data, 286)[0]  # uint 8
->>>>>>> 6ab7a482
 
         # balancer enabled
         self.balance_fet = True if BalanEN != 0 else False
 
         # heating enabled
-<<<<<<< HEAD
         self.control_allow_heating = True if HeatEN != 0 else False
-=======
-        # self.control_allow_heating = True if HeatEN != 0 else False
->>>>>>> 6ab7a482
 
         # count of all cells in pack
         self.cell_count = CellCount
@@ -198,13 +185,10 @@
         logger.debug("TMPBatOTA: " + str(TMPBatOTA))
         logger.debug("TMPBatOTAR: " + str(TMPBatOTAR))
         logger.debug("TIMSmartSleep: " + str(TIMSmartSleep))
-<<<<<<< HEAD
         logger.debug("TMPStartHeating: " + str(TMPStartHeating))
         logger.debug("TMPStopHeating: " + str(TMPStopHeating))
 
         #print(status_data)
-=======
->>>>>>> 6ab7a482
 
         status_data = self.read_serial_data_jkbms_pb(self.command_about, 300)
         # vendor_version start  0: 16 chars
@@ -213,17 +197,13 @@
         # oddruntim      start 32:  1 UINT32
         # pwr_on_time    start 36:  1 UINT32
 
-<<<<<<< HEAD
         #print(status_data)
 
-=======
->>>>>>> 6ab7a482
         vendor_id = status_data[6:21].decode("utf-8").split("\x00", 1)[0]  # 16 chars
         hw_version = status_data[22:29].decode("utf-8").split("\x00", 1)[0]  # 8 chars
         sw_version = status_data[30:37].decode("utf-8").split("\x00", 1)[0]  # 8 chars
         bms_version = hw_version + " / " + sw_version
 
-<<<<<<< HEAD
         # if we have an older hardware older as 19A (starting with 19A the FW supports the heating temperature setting) we use the old behavior by using the Bat Charge Under Temperature and Reset value
         if hw_version > "15A":
             self.heat_temperature_start = TMPStartHeating
@@ -236,8 +216,6 @@
         logger.debug("TMPStopHeating: " + str(self.heat_temperature_stop))
 
 
-=======
->>>>>>> 6ab7a482
         ODDRunTime = unpack_from("<I", status_data, 38)[0]  # 1 unit32 # runtime of the system in seconds
         PWROnTimes = unpack_from("<I", status_data, 42)[0]  # 1 unit32 # how many startups the system has done
         serial_nr = status_data[46:61].decode("utf-8").split("\x00", 1)[0]  # serialnumber 16 chars max
@@ -339,28 +317,16 @@
         bal = unpack_from("<B", status_data, 172)[0]
         charge = unpack_from("<B", status_data, 198)[0]
         discharge = unpack_from("<B", status_data, 199)[0]
-<<<<<<< HEAD
         heat = unpack_from("<B", status_data, 215)[0]
-=======
-        # heat = unpack_from("<B", status_data, 215)[0]
->>>>>>> 6ab7a482
 
         self.charge_fet = 1 if charge != 0 else 0
         self.discharge_fet = 1 if discharge != 0 else 0
         self.balancing = 1 if bal != 0 else 0
-<<<<<<< HEAD
         self.heating = 1 if heat != 0 else 0
 
         # HeatCurrent mA
         self.heat_current = int(unpack_from("<H", status_data, 236)[0])
         self.heat_power = 0.0 if self.heating != 1 else float(self.heat_current * self.voltage)
-=======
-        # self.heating = 1 if heat != 0 else 0
-
-        # HeatCurrent mA
-        # self.heat_current = unpack_from("<H", status_data, 236)[0]
-        # self.heat_power = 0 if self.heating != 1 else self.heat_current * self.voltage
->>>>>>> 6ab7a482
 
         # show wich cells are balancing
         if self.get_min_cell() is not None and self.get_max_cell() is not None:
