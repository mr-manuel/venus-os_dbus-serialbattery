# -*- coding: utf-8 -*-

# Notes
# Added by https://github.com/dchiquito
# https://github.com/Louisvdw/dbus-serialbattery/pull/212

from __future__ import absolute_import, division, print_function, unicode_literals
from battery import Battery, Cell
from utils import read_serial_data, logger, bytearray_to_string
from struct import unpack_from
import re
import sys


class EG4_Lifepower(Battery):
    def __init__(self, port, baud, address):
        super(EG4_Lifepower, self).__init__(port, baud, address)
        self.type = self.BATTERYTYPE
        self.address = address
        self.command_general = b"\x7E" + address + b"\x01\x00" + self.get_command_general_part() + b"\x0D"
        self.command_hardware_version = b"\x7E" + address + b"\x42\x00\xFC\x0D"
        self.command_firmware_version = b"\x7E" + address + b"\x33\x00" + self.get_command_general_part() + b"\x0D"
        self.history.exclude_values_to_calculate = ["charge_cycles"]
<<<<<<< HEAD
=======

        # polling every second seems to create some error messages
        # change to 2 seconds
        self.poll_interval = 2000
>>>>>>> b0d2223d

    balancing = 0
    BATTERYTYPE = "EG4 Lifepower"
    LENGTH_CHECK = 5
    LENGTH_POS = 3
    LENGTH_FIXED = None

    def test_connection(self):
        """
        call a function that will connect to the battery, send a command and retrieve the result.
        The result or call should be unique to this BMS. Battery name or version, etc.
        Return True if success, False for failure
        """
        result = False
        try:
            # get settings to check if the data is valid and the connection is working
            result = self.get_settings()
            # get the rest of the data to be sure, that all data is valid and the correct battery type is recognized
            # only read next data if the first one was successful, this saves time when checking multiple battery types
            result = result and self.refresh_data()
        except Exception:
            (
                exception_type,
                exception_object,
                exception_traceback,
            ) = sys.exc_info()
            file = exception_traceback.tb_frame.f_code.co_filename
            line = exception_traceback.tb_lineno
            logger.error(f"Exception occurred: {repr(exception_object)} of type {exception_type} in {file} line #{line}")
            result = False

        return result

    def get_command_general_part(self):
        """
        Get the second last byte of the command_general command

        0x00:\x7E\x01\x01\x00\x00\x0D
        0x01:\x7E\x01\x01\x00\xFE\x0D
        0x02:\x7E\x02\x01\x00\xFC\x0D
        0x03:\x7E\x03\x01\x00\xFE\x0D
        0x04:\x7E\x04\x01\x00\xF8\x0D
        0x05:\x7E\x05\x01\x00\xFE\x0D
        0x06:\x7E\x06\x01\x00\xFC\x0D
        0x07:\x7E\x07\x01\x00\xFE\x0D
        0x08:\x7E\x08\x01\x00\xF0\x0D
        0x09:\x7E\x09\x01\x00\xFE\x0D
        0x0A:\x7E\x0A\x01\x00\xFC\x0D
        0x0B:\x7E\x0B\x01\x00\xFE\x0D
        0x0C:\x7E\x0C\x01\x00\xF8\x0D
        0x0D:\x7E\x0D\x01\x00\xFE\x0D
        0x0E:\x7E\x0E\x01\x00\xFC\x0D
        0x0F:\x7E\x0D\x01\x00\xFE\x0D
        """
        if self.address == b"\x00":
            return b"\x00"
        elif self.address == b"\x02" or self.address == b"\x06" or self.address == b"\x0A" or self.address == b"\x0E":
            return b"\xFC"
        elif self.address == b"\x04" or self.address == b"\x0C":
            return b"\xF8"
        elif self.address == b"\x08":
            return b"\xF0"
        else:
            return b"\xFE"

    def get_settings(self):
        # After successful connection get_settings() will be called to set up the battery
        # Set the current limits, populate cell count, etc
        # Return True if success, False for failure
        result = False
        result_2 = False

        hardware_version = self.read_serial_data_eg4(self.command_hardware_version)
        if hardware_version:
            # I get some characters that I'm not able to figure out the encoding, probably chinese so I discard it
            # Also remove any special character that is not printable or make no sense.
            self.hardware_version = re.sub(
                r"[^a-zA-Z0-9-._ ]",
                "",
                str(hardware_version, encoding="utf-8", errors="ignore"),
            )
            logger.info(f"Hardware Version for address {bytearray_to_string(self.address)}: {self.hardware_version}")

            result = True

        version = self.read_serial_data_eg4(self.command_firmware_version)
        if version:
            self.version = re.sub(
                r"[^a-zA-Z0-9-._ ]",
                "",
                str(version, encoding="utf-8", errors="ignore"),
            )
            logger.info(f"Firmware Version for address {bytearray_to_string(self.address)}: {self.version}")

            result_2 = True

        # Set fet status once, because it is not available from the BMS
        self.charge_fet = True
        self.discharge_fet = True
        # self.balance_fet = True  # BMS does not have a balaner?

        return result or result_2

    def refresh_data(self):
        # call all functions that will refresh the battery data.
        # This will be called for every iteration (1 second)
        # Return True if success, False for failure
        return self.read_status_data()

    def read_status_data(self):
        status_data = self.read_serial_data_eg4(self.command_general)
        # check if connection success
        if status_data is False:
            return False

        # Data pulled from https://github.com/slim-bean/powermon

        groups = []
        i = 4
        for j in range(0, 10):
            # groups are formatted like:
            # {group number} {length} ...length shorts...
            # So the first group might be:
            # 01 02 0a 0b 0c 0d
            group_len = status_data[i + 1]
            end = i + 2 + (group_len * 2)
            group_payload = status_data[i + 2 : end]
            groups.append([unpack_from(">H", group_payload, i)[0] for i in range(0, len(group_payload), 2)])
            i = end

        # Cells
        self.cell_count = len(groups[0])

        self.cells = [Cell(True) for _ in range(0, self.cell_count)]
        for i, cell in enumerate(self.cells):
            # there is a situation where the MSB bit of the high byte may come set
            # I got that when I got a high voltage alarm from the unit.
            # make sure that bit is 0, by doing an AND with 32767 (01111111 1111111)
            cell.voltage = (groups[0][i] & 32767) / 1000

        # Current
        self.current = (30000 - groups[1][0]) / 100

        # State of charge
        self.soc = groups[2][0] / 100

        # Full battery capacity
        self.capacity = groups[3][0] / 100

        # Temperature
        # temperature_sensors = 6
        self.temperature_1 = (groups[4][0] & 0xFF) - 50
        self.temperature_2 = (groups[4][1] & 0xFF) - 50
        self.temperature_3 = (groups[4][2] & 0xFF) - 50
        self.temperature_4 = (groups[4][3] & 0xFF) - 50
        self.temperature_5 = (groups[4][4] & 0xFF) - 50
        self.temperature_6 = (groups[4][5] & 0xFF) - 50

        # Alarms
        # 4th bit: Over Current Protection
        self.protection.high_charge_current = 2 if (groups[5][1] & 0b00001000) > 0 else 0
        # 5th bit: Over voltage protection
        self.protection.high_voltage = 2 if (groups[5][1] & 0b00010000) > 0 else 0
        # 6th bit: Under voltage protection
        self.protection.low_voltage = 2 if (groups[5][1] & 0b00100000) > 0 else 0
        # 7th bit: Charging over temp protection
        self.protection.high_charge_temperature = 2 if (groups[5][1] & 0b01000000) > 0 else 0
        # 8th bit: Charging under temp protection
        self.protection.low_charge_temperature = 2 if (groups[5][1] & 0b10000000) > 0 else 0

        # Cycle counter
        self.history.charge_cycles = groups[6][0]

        # Voltage
        self.voltage = groups[7][0] / 100
        return True

    def get_balancing(self):
        return 1 if self.balancing or self.balancing == 2 else 0

    def read_serial_data_eg4(self, command):
        # use the read_serial_data() function to read the data and then do BMS
        # specific checks (crc, start bytes, etc)
        data = read_serial_data(
            command,
            self.port,
            self.baud_rate,
            self.LENGTH_POS,
            self.LENGTH_CHECK,
            self.LENGTH_FIXED,
        )
        if data is False:
            logger.debug(">>> ERROR: Incorrect Data")
            return False

        # 0x0D always terminates the response
        if data[-1] == 13:
            return data
        else:
            logger.error(">>> ERROR: Incorrect Reply")
            return False<|MERGE_RESOLUTION|>--- conflicted
+++ resolved
@@ -21,13 +21,10 @@
         self.command_hardware_version = b"\x7E" + address + b"\x42\x00\xFC\x0D"
         self.command_firmware_version = b"\x7E" + address + b"\x33\x00" + self.get_command_general_part() + b"\x0D"
         self.history.exclude_values_to_calculate = ["charge_cycles"]
-<<<<<<< HEAD
-=======
 
         # polling every second seems to create some error messages
         # change to 2 seconds
         self.poll_interval = 2000
->>>>>>> b0d2223d
 
     balancing = 0
     BATTERYTYPE = "EG4 Lifepower"
