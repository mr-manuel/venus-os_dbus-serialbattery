# -*- coding: utf-8 -*-

# NOTES
# Added by https://github.com/IrisCrimson
# Reworked by https://github.com/Hooorny and https://github.com/mr-manuel
# https://github.com/mr-manuel/venus-os_dbus-serialbattery/pull/108

# TODO
# - Implement controlling of BMS, see protocol documentation 7.1 (Ctrl_INFO)


from __future__ import absolute_import, division, print_function, unicode_literals
from battery import Battery, Cell
from utils import bytearray_to_string, logger
from struct import unpack_from
from time import sleep, time
import sys


class Jkbms_Can(Battery):
    def __init__(self, port, baud, address):
        super(Jkbms_Can, self).__init__(port, baud, address)
        self.cell_count = 0
        self.type = self.BATTERYTYPE
        self.history.exclude_values_to_calculate = ["charge_cycles", "total_ah_drawn"]

        # If multiple BMS are used simultaneously, the device address can be set via the dip switches on the BMS
        # (default address is 0, all switches down) to change the CAN frame ID sent by the BMS
        self.device_address = int.from_bytes(address, byteorder="big") if address is not None else 0
        self.last_error_time = 0
        self.error_active = False
        self.protocol_version = None

    BATTERYTYPE = "JKBMS CAN"

    BATT_STAT = "BATT_STAT"
    CELL_VOLT = "CELL_VOLT"
    CELL_TEMP = "CELL_TEMP"
    ALM_INFO = "ALM_INFO"

    BATT_STAT_EXT = "BATT_STAT_EXT"
    ALL_TEMP = "ALL_TEMP"
    BMSERR_INFO = "BMSERR_INFO"
    BMS_INFO = "BMS_INFO"
    BMS_SWITCH_STATE = "BMS_SWITCH_STATE"
    CELL_VOLT_EXT1 = "CELL_VOLT_EXT1"
    CELL_VOLT_EXT2 = "CELL_VOLT_EXT2"
    CELL_VOLT_EXT3 = "CELL_VOLT_EXT3"
    CELL_VOLT_EXT4 = "CELL_VOLT_EXT4"
    CELL_VOLT_EXT5 = "CELL_VOLT_EXT5"
    CELL_VOLT_EXT6 = "CELL_VOLT_EXT6"
    BMS_CHG_INFO = "BMS_CHG_INFO"

    CAN_FRAMES = {
        BATT_STAT: [0x02F4],
        CELL_VOLT: [0x04F4],
        CELL_TEMP: [0x05F4],
        ALM_INFO: [0x07F4],
        BATT_STAT_EXT: [0x18F128F4],
        ALL_TEMP: [0x18F228F4],
        BMSERR_INFO: [0x18F328F4],
        BMS_INFO: [0x18F428F4],
        BMS_SWITCH_STATE: [0x18F528F4],
        CELL_VOLT_EXT1: [0x18E028F4],
        CELL_VOLT_EXT2: [0x18E128F4],
        CELL_VOLT_EXT3: [0x18E228F4],
        CELL_VOLT_EXT4: [0x18E328F4],
        CELL_VOLT_EXT5: [0x18E428F4],
        CELL_VOLT_EXT6: [0x18E528F4],
        BMS_CHG_INFO: [0x1806E5F4],
    }

    def connection_name(self) -> str:
        return f"CAN socketcan:{self.port}" + (f"__{self.device_address}" if self.device_address != 0 else "")

    def unique_identifier(self) -> str:
        """
        Used to identify a BMS when multiple BMS are connected
        Provide a unique identifier from the BMS to identify a BMS, if multiple same BMS are connected
        e.g. the serial number
        If there is no such value, please remove this function
        """
        return self.port + ("__" + bytearray_to_string(self.address).replace("\\", "0") if self.address is not None else "")

    def test_connection(self):
        """
        call a function that will connect to the battery, send a command and retrieve the result.
        The result or call should be unique to this BMS. Battery name or version, etc.
        Return True if success, False for failure
        """
        result = False
        try:
            # get settings to check if the data is valid and the connection is working
            result = self.get_settings()

<<<<<<< HEAD
            # if there are no messages in the cache after sleeping, something is wrong
            if not self.can_transport_interface.can_message_cache_callback().items():
                logger.error("Error: found no messages on can bus, is it properly configured?")
                result = False

=======
>>>>>>> b420326d
            # get the rest of the data to be sure, that all data is valid and the correct battery type is recognized
            # only read next data if the first one was successful, this saves time when checking multiple battery types
            result = result and self.refresh_data()
        except Exception:
            (
                exception_type,
                exception_object,
                exception_traceback,
            ) = sys.exc_info()
            file = exception_traceback.tb_frame.f_code.co_filename
            line = exception_traceback.tb_lineno
            logger.error(f"Exception occurred: {repr(exception_object)} of type {exception_type} in {file} line #{line}")
            result = False

        return result

    def get_settings(self):
        # After successful connection get_settings() will be called to set up the battery
        # Set the current limits, populate cell count, etc
        # Return True if success, False for failure

        return True

    def refresh_data(self):
        # call all functions that will refresh the battery data.
        # This will be called for every iteration (1 second)
        # Return True if success, False for failure
        result = self.read_jkbms_can()
        # check if connection success
        if result is False:
            return False

        return True

    def to_protection_bits(self, byte_data):
        tmp = bin(byte_data | 0xFF00000000)
        pos = len(tmp)
        logger.debug(tmp)
        self.protection.high_cell_voltage = 2 if int(tmp[pos - 2 : pos], 2) > 0 else 0
        self.protection.low_cell_voltage = 2 if int(tmp[pos - 4 : pos - 2], 2) > 0 else 0
        self.protection.high_voltage = 2 if int(tmp[pos - 6 : pos - 4], 4) > 0 else 0
        self.protection.low_voltage = 2 if int(tmp[pos - 8 : pos - 6], 2) > 0 else 0
        self.protection.cell_imbalance = 2 if int(tmp[pos - 10 : pos - 8], 2) > 0 else 0
        self.protection.high_discharge_current = 2 if int(tmp[pos - 12 : pos - 10], 2) > 0 else 0
        self.protection.high_charge_current = 2 if int(tmp[pos - 14 : pos - 12], 2) > 0 else 0

        # there is just a BMS and Battery temperature_ alarm (not for charge and discharge)
        self.protection.high_charge_temperature = 2 if int(tmp[pos - 16 : pos - 14], 2) > 0 else 0
        self.protection.high_temperature = 2 if int(tmp[pos - 16 : pos - 14], 2) > 0 else 0
        self.protection.low_charge_temperature = 2 if int(tmp[pos - 18 : pos - 16], 2) > 0 else 0
        self.protection.low_temperature = 2 if int(tmp[pos - 18 : pos - 16], 2) > 0 else 0
        self.protection.high_charge_temperature = 2 if int(tmp[pos - 20 : pos - 18], 2) > 0 else 0
        self.protection.high_temperature = 2 if int(tmp[pos - 20 : pos - 18], 2) > 0 else 0
        self.protection.low_soc = 2 if int(tmp[pos - 22 : pos - 20], 2) > 0 else 0
        self.protection.internal_failure = 2 if int(tmp[pos - 24 : pos - 22], 2) > 0 else 0
        self.protection.internal_failure = 2 if int(tmp[pos - 26 : pos - 24], 2) > 0 else 0
        self.protection.internal_failure = 2 if int(tmp[pos - 28 : pos - 26], 2) > 0 else 0
        self.protection.internal_failure = 2 if int(tmp[pos - 30 : pos - 28], 2) > 0 else 0

    def reset_protection_bits(self):
        self.protection.high_cell_voltage = 0
        self.protection.low_cell_voltage = 0
        self.protection.high_voltage = 0
        self.protection.low_voltage = 0
        self.protection.cell_imbalance = 0
        self.protection.high_discharge_current = 0
        self.protection.high_charge_current = 0

        # there is just a BMS and Battery temperature_ alarm (not for charge and discharge)
        self.protection.high_charge_temperature = 0
        self.protection.high_temperature = 0
        self.protection.low_charge_temperature = 0
        self.protection.low_temperature = 0
        self.protection.high_charge_temperature = 0
        self.protection.high_temperature = 0
        self.protection.low_soc = 0
        self.protection.internal_failure = 0
        self.protection.internal_failure = 0
        self.protection.internal_failure = 0
        self.protection.internal_failure = 0

    def update_cell_voltages(self, start_index, end_index, data):
        for i in range(start_index, end_index + 1):
            cell_voltage = unpack_from("<H", data[2 * (i - start_index) : 2 * (i - start_index) + 2])[0] / 1000
            if cell_voltage > 0:
                if len(self.cells) <= i:
                    self.cells.insert(i, Cell(False))
                    self.cell_count = len(self.cells)
                self.cells[i].voltage = cell_voltage

    def read_jkbms_can(self):
        # reset errors after timeout
        if ((time() - self.last_error_time) > 120.0) and self.error_active is True:
            self.error_active = False
            self.reset_protection_bits()

        # check if all needed data is available
        data_check = 0

        for frame_id, data in self.can_transport_interface.can_message_cache_callback().items():
            normalized_arbitration_id = frame_id + self.device_address

            # Frame is send every 20ms
            if normalized_arbitration_id in self.CAN_FRAMES[self.BATT_STAT]:
                voltage = unpack_from("<H", bytes([data[0], data[1]]))[0]
                self.voltage = voltage / 10

                current = unpack_from("<H", bytes([data[2], data[3]]))[0]
                self.current = (current / 10) - 400

                self.soc = unpack_from("<B", bytes([data[4]]))[0]

                # self.time_to_go = unpack_from("<H", bytes([data[6], data[7]]))[0] * 36

                # check if all needed data is available
                data_check += 1

            # Frame is send every 100ms
            elif normalized_arbitration_id in self.CAN_FRAMES[self.BATT_STAT_EXT]:
                self.capacity_remain = unpack_from("<H", bytes([data[0], data[1]]))[0] / 10
                self.capacity = unpack_from("<H", bytes([data[2], data[3]]))[0] / 10
                self.history.total_ah_drawn = unpack_from("<H", bytes([data[4], data[5]]))[0] / 10
                self.history.charge_cycles = unpack_from("<H", bytes([data[6], data[7]]))[0]

                # check if all needed data is available
                data_check += 2

            # Frame is send every 100ms
            elif normalized_arbitration_id in self.CAN_FRAMES[self.ALM_INFO]:
                alarms = unpack_from(
                    "<L",
                    bytes([data[0], data[1], data[2], data[3]]),
                )[0]
                logger.debug("alarms %d" % (alarms))
                self.last_error_time = time()
                self.error_active = True
                self.to_protection_bits(alarms)

                # check if all needed data is available
                data_check += 4

            # Frame is send every 100ms
            # elif normalized_arbitration_id in self.CAN_FRAMES[self.BMSERR_INFO]:
            #    pass

            # Frame is send every 100ms
            elif normalized_arbitration_id in self.CAN_FRAMES[self.CELL_VOLT]:
                v1_max_cell_volt = unpack_from("<H", bytes([data[0], data[1]]))[0] / 1000
                v1_max_cell_nr = unpack_from("<B", bytes([data[2]]))[0]

                v1_min_cell_volt = unpack_from("<H", bytes([data[3], data[4]]))[0] / 1000
                v1_min_cell_nr = unpack_from("<B", bytes([data[5]]))[0]

                # logger.info(f"Min cell: {self.min_cell_nr} {min_cell_volt} - Max cell: {self.max_cell_nr} {max_cell_volt}")

                # check if all needed data is available
                data_check += 8

            # Frame is send every 500ms
            elif normalized_arbitration_id in self.CAN_FRAMES[self.CELL_TEMP]:
                v1_max_temperature = unpack_from("<B", bytes([data[0]]))[0] - 50
                v1_max_nr = unpack_from("<B", bytes([data[1]]))[0]
                v1_min_temperature = unpack_from("<B", bytes([data[2]]))[0] - 50
                v1_min_nr = unpack_from("<B", bytes([data[3]]))[0]

                # store temperatures in a dict to assign the temperature to the correct sensor
                v1_temperatures = {v1_min_nr: v1_min_temperature, v1_max_nr: v1_max_temperature}

                # check if all needed data is available
                data_check += 16

            # Frame is send every 500ms
            elif normalized_arbitration_id in self.CAN_FRAMES[self.ALL_TEMP]:
                # temperature_sensor_cnt = unpack_from("<B", bytes([data[0]]))[0]
                # temperature_1
                if data[1] != 0x00:
                    temperature_1 = unpack_from("<B", bytes([data[1]]))[0] - 50
                    self.to_temperature(1, temperature_1)
                # temperature_2
                if data[2] != 0x00:
                    temperature_2 = unpack_from("<B", bytes([data[2]]))[0] - 50
                    self.to_temperature(2, temperature_2)
                # temperature_3 equals mosfet temperature_
                if data[3] != 0x00:
                    temperature_mosfet = unpack_from("<B", bytes([data[3]]))[0] - 50
                    self.to_temperature(0, temperature_mosfet)
                # temperature_4 (currently only JKBMS PB Model)
                if data[4] != 0x00:
                    temperature_4 = unpack_from("<B", bytes([data[4]]))[0] - 50
                    self.to_temperature(3, temperature_4)
                # temperature_5 (currently only JKBMS PB Model)
                if data[5] != 0x00:
                    temperature_5 = unpack_from("<B", bytes([data[5]]))[0] - 50
                    self.to_temperature(4, temperature_5)

                # check if all needed data is available
                data_check += 32

            # Frame is send every 500ms
            # elif normalized_arbitration_id in self.CAN_FRAMES[self.BMS_INFO]:
            #    pass

            # Frame is send every 500ms
            elif normalized_arbitration_id in self.CAN_FRAMES[self.BMS_SWITCH_STATE]:
                switch_state_bytes = unpack_from("<B", bytes([data[0]]))[0]
                # logger.info(switch_state_bytes)
                self.charge_fet = bool((switch_state_bytes >> 0) & 0x01)
                self.discharge_fet = bool((switch_state_bytes >> 1) & 0x01)
                # set balance status, if only a common balance status is available (bool)
                # not needed, if balance status is available for each cell
                self.balancing = bool((switch_state_bytes >> 2) & 0x01)
                if self.get_min_cell() is not None and self.get_max_cell() is not None and self.cell_count > 1:
                    for c in range(self.cell_count):
                        if self.balancing and (self.get_min_cell() == c or self.get_max_cell() == c):
                            self.cells[c].balance = True
                        else:
                            self.cells[c].balance = False

                # check if all needed data is available
                data_check += 64

            # Frame is send every 1000ms
            elif normalized_arbitration_id in self.CAN_FRAMES[self.CELL_VOLT_EXT1]:
                self.update_cell_voltages(0, 3, data)
                # check if all needed data is available
                # this is important to differentiate between the JKBMS CAN V1 and V2
                data_check += 128

            # Frame is send every 1000ms, if the BMS has more than 4 cells
            elif normalized_arbitration_id in self.CAN_FRAMES[self.CELL_VOLT_EXT2]:
                self.update_cell_voltages(4, 7, data)
            # Frame is send every 1000ms, if the BMS has more than 8 cells
            elif normalized_arbitration_id in self.CAN_FRAMES[self.CELL_VOLT_EXT3]:
                self.update_cell_voltages(8, 11, data)
            # Frame is send every 1000ms, if the BMS has more than 12 cells
            elif normalized_arbitration_id in self.CAN_FRAMES[self.CELL_VOLT_EXT4]:
                self.update_cell_voltages(12, 15, data)
            # Frame is send every 1000ms, if the BMS has more than 16 cells
            elif normalized_arbitration_id in self.CAN_FRAMES[self.CELL_VOLT_EXT5]:
                self.update_cell_voltages(16, 19, data)
            # Frame is send every 1000ms, if the BMS has more than 20 cells
            elif normalized_arbitration_id in self.CAN_FRAMES[self.CELL_VOLT_EXT6]:
                self.update_cell_voltages(20, 23, data)

        # check if all needed data is available
        # sum of all data checks except for alarms
        logger.debug("Data check: %d" % (data_check))
        if data_check == 0:
            logger.error(">>> ERROR: No reply - returning")
            return False

<<<<<<< HEAD
=======
        # check if all needed data is available, else wait shortly and proceed with next iteration
        if data_check < 27:
            logger.debug(">>> INFO: Not all data available yet - waiting for next iteration")
            sleep(1)
            return True

>>>>>>> b420326d
        # fetch data from min/max values if protocol is JKBMS CAN V1 (extra frames missing)
        if data_check < 128:

            cell_mean_voltage = (v1_max_cell_volt + v1_min_cell_volt) / 2

            if self.cell_count == 0:
                # calculate cell count based on the voltage and min/max cell voltage
                self.cell_count = int(round((self.voltage / cell_mean_voltage), 0))
                self.cells = [Cell(False) for _ in range(self.cell_count)]

            if self.cell_count == len(self.cells):
                self.cells[v1_max_cell_nr - 1].voltage = v1_max_cell_volt

                self.cells[v1_min_cell_nr - 1].voltage = v1_min_cell_volt

                # loop through all cells and set the mean voltage, if the cell is not the max or min cell
                for i in range(self.cell_count):
                    if i != v1_max_cell_nr and i != v1_min_cell_nr:
                        self.cells[i].voltage = round(cell_mean_voltage, 3)

                self.to_temperature(1, v1_temperatures[0] if v1_temperatures[0] <= 100 else 100)
                self.to_temperature(2, v1_temperatures[1] if v1_temperatures[1] <= 100 else 100)

            self.protocol_version = 1
            self.type = "JKBMS CAN"

        else:
            self.protocol_version = 2
            self.type = "JKBMS CAN V2"

        if self.hardware_version is None:
            self.hardware_version = "JKBMS CAN" + (" V2" + str(self.cell_count) + "S" if self.protocol_version == 2 else "")

        return True<|MERGE_RESOLUTION|>--- conflicted
+++ resolved
@@ -93,14 +93,6 @@
             # get settings to check if the data is valid and the connection is working
             result = self.get_settings()
 
-<<<<<<< HEAD
-            # if there are no messages in the cache after sleeping, something is wrong
-            if not self.can_transport_interface.can_message_cache_callback().items():
-                logger.error("Error: found no messages on can bus, is it properly configured?")
-                result = False
-
-=======
->>>>>>> b420326d
             # get the rest of the data to be sure, that all data is valid and the correct battery type is recognized
             # only read next data if the first one was successful, this saves time when checking multiple battery types
             result = result and self.refresh_data()
@@ -352,15 +344,12 @@
             logger.error(">>> ERROR: No reply - returning")
             return False
 
-<<<<<<< HEAD
-=======
         # check if all needed data is available, else wait shortly and proceed with next iteration
         if data_check < 27:
             logger.debug(">>> INFO: Not all data available yet - waiting for next iteration")
             sleep(1)
             return True
 
->>>>>>> b420326d
         # fetch data from min/max values if protocol is JKBMS CAN V1 (extra frames missing)
         if data_check < 128:
 
