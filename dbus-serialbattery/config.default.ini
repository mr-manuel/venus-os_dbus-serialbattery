--- conflicted
+++ resolved
@@ -87,10 +87,7 @@
 ; +++ This section is independent and unrelated to the "SoC reset voltage" section above. +++
 ; Description:
 ;     Calculate SoC in driver instead of using BMS reported SoC.
-<<<<<<< HEAD
-=======
 ;     Cannot be used with EXTERNAL_SENSOR_DBUS_PATH_SOC.
->>>>>>> b0d2223d
 ; True:
 ;     Calculate SoC in driver.
 ;     - Integrate current reported.
