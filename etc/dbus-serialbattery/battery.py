--- conflicted
+++ resolved
@@ -828,13 +828,8 @@
         )
         logger.info(f"> LINEAR LIMITATION ENABLE: {utils.LINEAR_LIMITATION_ENABLE}")
         logger.info(
-<<<<<<< HEAD
             f"> MAX BATTERY CHARGE CURRENT: {utils.MAX_BATTERY_CHARGE_CURRENT}A | "
             + f"MAX BATTERY DISCHARGE CURRENT: {utils.MAX_BATTERY_DISCHARGE_CURRENT}A"
-=======
-            f"> MAX BATTERY CHARGE CURRENT: {utils.MAX_BATTERY_CHARGE_CURRENT}V | "
-            + f"MAX BATTERY DISCHARGE CURRENT: {utils.MAX_BATTERY_DISCHARGE_CURRENT}V"
->>>>>>> 808359bd
         )
         logger.info(f"> CVCM:     {utils.CVCM_ENABLE}")
         logger.info(
