# -*- coding: utf-8 -*-
from typing import Union, Tuple, List

from utils import logger
import utils
import logging
import math
from time import time
from abc import ABC, abstractmethod


class Protection(object):
    """
    This class holds Warning and alarm states for different types of Checks
    They are of type integer, 2 represents an Alarm, 1 a Warning, 0 if everything is fine
    """

    def __init__(self):
        self.voltage_high: int = None
        self.voltage_low: int = None
        self.voltage_cell_low: int = None
        self.soc_low: int = None
        self.current_over: int = None
        self.current_under: int = None
        self.cell_imbalance: int = None
        self.internal_failure: int = None
        self.temp_high_charge: int = None
        self.temp_low_charge: int = None
        self.temp_high_discharge: int = None
        self.temp_low_discharge: int = None
        self.temp_high_internal: int = None


class Cell:
    """
    This class holds information about a single Cell
    """

    voltage = None
    balance = None
    temp = None

    def __init__(self, balance):
        self.balance = balance


class Battery(ABC):
    """
    This Class is the abstract baseclass for all batteries. For each BMS this class needs to be extended
    and the abstract methods need to be implemented. The main program in dbus-serialbattery.py will then
    use the individual implementations as type Battery and work with it.
    """

    def __init__(self, port, baud, address):
        self.port = port
        self.baud_rate = baud
        self.role = "battery"
        self.type = "Generic"
        self.poll_interval = 1000
        self.online = True

        self.hardware_version = None
        self.voltage = None
        self.current = None
        self.capacity_remain = None
        self.capacity = None
        self.cycles = None
        self.total_ah_drawn = None
        self.production = None
        self.protection = Protection()
        self.version = None
        self.soc = None
        self.time_to_soc_update = 0
        self.charge_fet = None
        self.discharge_fet = None
        self.balance_fet = None
        self.cell_count = None
        self.temp_sensors = None
        self.temp1 = None
        self.temp2 = None
        self.temp_mos = None
        self.cells: List[Cell] = []
        self.control_charging = None
        self.control_voltage = None
        self.allow_max_voltage = True
        self.charge_mode = None
        self.control_voltage_last_set = 0
        self.max_voltage_start_time = None
        self.control_current = None
        self.control_previous_total = None
        self.control_previous_max = None
        self.control_discharge_current = None
        self.control_charge_current = None
        self.control_allow_charge = None
        self.control_allow_discharge = None
        # max battery charge/discharge current
        self.max_battery_charge_current = None
        self.max_battery_discharge_current = None

    @abstractmethod
    def test_connection(self) -> bool:
        """
        This abstract method needs to be implemented for each BMS. It shoudl return true if a connection
        to the BMS can be established, false otherwise.
        :return: the success state
        """
        # Each driver must override this function to test if a connection can be made
        # return false when failed, true if successful
        return False

    @abstractmethod
    def get_settings(self) -> bool:
        """
        Each driver must override this function to read/set the battery settings
        It is called once after a successful connection by DbusHelper.setup_vedbus()
        Values:  battery_type, version, hardware_version, min_battery_voltage, max_battery_voltage,
        MAX_BATTERY_CHARGE_CURRENT, MAX_BATTERY_DISCHARGE_CURRENT, cell_count, capacity

        :return: false when fail, true if successful
        """
        return False

    @abstractmethod
    def refresh_data(self) -> bool:
        """
        Each driver must override this function to read battery data and populate this class
        It is called each poll just before the data is published to vedbus

        :return:  false when fail, true if successful
        """
        return False

    def to_temp(self, sensor: int, value: float) -> None:
        """
        Keep the temp value between -20 and 100 to handle sensor issues or no data.
        The BMS should have already protected before those limits have been reached.

        :param sensor: temperature sensor number
        :param value: the sensor value
        :return:
        """
        if sensor == 1:
            self.temp1 = min(max(value, -20), 100)
        if sensor == 2:
            self.temp2 = min(max(value, -20), 100)
<<<<<<< HEAD
        if sensor == "mos":
            self.temp_mos = min(max(value, -20), 100)
=======
        if sensor == 'mos':
            self.temp_mos = min(max(value, -20), 100
>>>>>>> 09194e05

    def manage_charge_voltage(self) -> None:
        """
        manages the charge voltage by setting self.control_voltage
        :return: None
        """
        if utils.LINEAR_LIMITATION_ENABLE:
            self.manage_charge_voltage_linear()
        else:
            self.manage_charge_voltage_step()

    def manage_charge_voltage_linear(self) -> None:
        """
        manages the charge voltage using linear interpolation by setting self.control_voltage
        :return: None
        """
        foundHighCellVoltage = False
        voltageSum = 0
        penaltySum = 0
        tDiff = 0
        if utils.CVCM_ENABLE:
            # calculate battery sum
            for i in range(self.cell_count):
                voltage = self.get_cell_voltage(i)
                if voltage:
                    voltageSum += voltage

                    # calculate penalty sum to prevent single cell overcharge
                    if voltage >= utils.PENALTY_AT_CELL_VOLTAGE[0]:
                        # foundHighCellVoltage: reset to False is not needed, since it is recalculated every second
                        foundHighCellVoltage = True
                        penaltySum += utils.calcLinearRelationship(
                            voltage,
                            utils.PENALTY_AT_CELL_VOLTAGE,
                            utils.PENALTY_BATTERY_VOLTAGE,
                        )

            voltageSum = round(voltageSum, 3)

            if self.max_voltage_start_time is None:
                if (
                    utils.MAX_CELL_VOLTAGE * self.cell_count <= voltageSum
                    and self.allow_max_voltage
                ):
                    self.max_voltage_start_time = time()
                elif (
                    utils.SOC_LEVEL_TO_RESET_VOLTAGE_LIMIT > self.soc
                    and not self.allow_max_voltage
                ):
                    self.allow_max_voltage = True
            else:
                tDiff = time() - self.max_voltage_start_time
                if utils.MAX_VOLTAGE_TIME_SEC < tDiff:
                    self.allow_max_voltage = False
                    self.max_voltage_start_time = None

        # INFO: battery will only switch to Absorption, if all cells are balanced.
        #       Reach MAX_CELL_VOLTAGE * cell count if they are all balanced.
        if foundHighCellVoltage and self.allow_max_voltage:
            # set CVL only once every PENALTY_RECALCULATE_EVERY seconds
            control_voltage_time = int(time() / utils.PENALTY_RECALCULATE_EVERY)
            if control_voltage_time != self.control_voltage_last_set:
                # Keep penalty above min battery voltage
                self.control_voltage = round(
                    max(
                        voltageSum - penaltySum,
                        utils.MIN_CELL_VOLTAGE * self.cell_count,
                    ),
                    3,
                )
                self.control_voltage_last_set = control_voltage_time
            self.charge_mode = (
                "Bulk dynamic (linear mode)"
                if self.max_voltage_start_time is None
                else "Absorption dynamic (linear mode)"
            )

        elif self.allow_max_voltage:
            self.control_voltage = round((utils.MAX_CELL_VOLTAGE * self.cell_count), 3)
            self.charge_mode = (
                "Bulk (linear mode)"
                if self.max_voltage_start_time is None
                else "Absorption (linear mode)"
            )

        else:
            self.control_voltage = round(
                (utils.FLOAT_CELL_VOLTAGE * self.cell_count), 3
            )
            self.charge_mode = "Float (linear mode)"

    def manage_charge_voltage_step(self) -> None:
        """
        manages the charge voltage using a step function by setting self.control_voltage
        :return: None
        """
        voltageSum = 0
        tDiff = 0
        if utils.CVCM_ENABLE:
            # calculate battery sum
            for i in range(self.cell_count):
                voltage = self.get_cell_voltage(i)
                if voltage:
                    voltageSum += voltage

            if self.max_voltage_start_time is None:
                # check if max voltage is reached and start timer to keep max voltage
                if (
                    utils.MAX_CELL_VOLTAGE * self.cell_count <= voltageSum
                    and self.allow_max_voltage
                ):
                    # example 2
                    self.max_voltage_start_time = time()

                # check if reset soc is greater than battery soc
                # this prevents flapping between max and float voltage
                elif (
                    utils.SOC_LEVEL_TO_RESET_VOLTAGE_LIMIT > self.soc
                    and not self.allow_max_voltage
                ):
                    self.allow_max_voltage = True

                # do nothing
                else:
                    pass

            # timer started
            else:
                tDiff = time() - self.max_voltage_start_time
                if utils.MAX_VOLTAGE_TIME_SEC < tDiff:
                    self.allow_max_voltage = False
                    self.max_voltage_start_time = None

                else:
                    pass

        if self.allow_max_voltage:
            self.control_voltage = utils.MAX_CELL_VOLTAGE * self.cell_count
            self.charge_mode = (
                "Bulk (step mode)"
                if self.max_voltage_start_time is None
                else "Absorption (step mode)"
            )

        else:
            self.control_voltage = utils.FLOAT_CELL_VOLTAGE * self.cell_count
            self.charge_mode = "Float (step mode)"

    def manage_charge_current(self) -> None:
        # Manage Charge Current Limitations
        charge_limits = [self.max_battery_charge_current]
        if utils.CCCM_SOC_ENABLE:
            charge_limits.append(self.calcMaxChargeCurrentReferringToSoc())
        if utils.CCCM_CV_ENABLE:
            charge_limits.append(self.calcMaxChargeCurrentReferringToCellVoltage())
        if utils.CCCM_T_ENABLE:
            charge_limits.append(self.calcMaxChargeCurrentReferringToTemperature())

        self.control_charge_current = round(min(charge_limits), 3)

        if self.control_charge_current == 0:
            self.control_allow_charge = False
        else:
            self.control_allow_charge = True

        # Manage Discharge Current Limitations
        discharge_limits = [self.max_battery_discharge_current]
        if utils.DCCM_SOC_ENABLE:
            discharge_limits.append(self.calcMaxDischargeCurrentReferringToSoc())
        if utils.DCCM_CV_ENABLE:
            discharge_limits.append(
                self.calcMaxDischargeCurrentReferringToCellVoltage()
            )
        if utils.DCCM_T_ENABLE:
            discharge_limits.append(
                self.calcMaxDischargeCurrentReferringToTemperature()
            )

        self.control_discharge_current = round(min(discharge_limits), 3)

        if self.control_discharge_current == 0:
            self.control_allow_discharge = False
        else:
            self.control_allow_discharge = True

    def calcMaxChargeCurrentReferringToCellVoltage(self) -> float:
        try:
            if utils.LINEAR_LIMITATION_ENABLE:
                return utils.calcLinearRelationship(
                    self.get_max_cell_voltage(),
                    utils.CELL_VOLTAGES_WHILE_CHARGING,
                    utils.MAX_CHARGE_CURRENT_CV,
                )
            return utils.calcStepRelationship(
                self.get_max_cell_voltage(),
                utils.CELL_VOLTAGES_WHILE_CHARGING,
                utils.MAX_CHARGE_CURRENT_CV,
                False,
            )
        except Exception:
            return self.max_battery_charge_current

    def calcMaxDischargeCurrentReferringToCellVoltage(self) -> float:
        try:
            if utils.LINEAR_LIMITATION_ENABLE:
                return utils.calcLinearRelationship(
                    self.get_min_cell_voltage(),
                    utils.CELL_VOLTAGES_WHILE_DISCHARGING,
                    utils.MAX_DISCHARGE_CURRENT_CV,
                )
            return utils.calcStepRelationship(
                self.get_min_cell_voltage(),
                utils.CELL_VOLTAGES_WHILE_DISCHARGING,
                utils.MAX_DISCHARGE_CURRENT_CV,
                True,
            )
        except Exception:
            return self.max_battery_charge_current

    def calcMaxChargeCurrentReferringToTemperature(self) -> float:
        if self.get_max_temp() is None:
            return self.max_battery_charge_current

        temps = {0: self.get_max_temp(), 1: self.get_min_temp()}

        for key, currentMaxTemperature in temps.items():
            if utils.LINEAR_LIMITATION_ENABLE:
                temps[key] = utils.calcLinearRelationship(
                    currentMaxTemperature,
                    utils.TEMPERATURE_LIMITS_WHILE_CHARGING,
                    utils.MAX_CHARGE_CURRENT_T,
                )
            else:
                temps[key] = utils.calcStepRelationship(
                    currentMaxTemperature,
                    utils.TEMPERATURE_LIMITS_WHILE_CHARGING,
                    utils.MAX_CHARGE_CURRENT_T,
                    False,
                )

        return min(temps[0], temps[1])

    def calcMaxDischargeCurrentReferringToTemperature(self) -> float:
        if self.get_max_temp() is None:
            return self.max_battery_discharge_current

        temps = {0: self.get_max_temp(), 1: self.get_min_temp()}

        for key, currentMaxTemperature in temps.items():
            if utils.LINEAR_LIMITATION_ENABLE:
                temps[key] = utils.calcLinearRelationship(
                    currentMaxTemperature,
                    utils.TEMPERATURE_LIMITS_WHILE_DISCHARGING,
                    utils.MAX_DISCHARGE_CURRENT_T,
                )
            else:
                temps[key] = utils.calcStepRelationship(
                    currentMaxTemperature,
                    utils.TEMPERATURE_LIMITS_WHILE_DISCHARGING,
                    utils.MAX_DISCHARGE_CURRENT_T,
                    True,
                )

        return min(temps[0], temps[1])

    def calcMaxChargeCurrentReferringToSoc(self) -> float:
        try:
            # Create value list. Will more this to the settings object
            SOC_WHILE_CHARGING = [
                100,
                utils.CC_SOC_LIMIT1,
                utils.CC_SOC_LIMIT2,
                utils.CC_SOC_LIMIT3,
            ]
            MAX_CHARGE_CURRENT_SOC = [
                utils.CC_CURRENT_LIMIT1,
                utils.CC_CURRENT_LIMIT2,
                utils.CC_CURRENT_LIMIT3,
                utils.MAX_BATTERY_CHARGE_CURRENT,
            ]
            if utils.LINEAR_LIMITATION_ENABLE:
                return utils.calcLinearRelationship(
                    self.soc, SOC_WHILE_CHARGING, MAX_CHARGE_CURRENT_SOC
                )
            return utils.calcStepRelationship(
                self.soc, SOC_WHILE_CHARGING, MAX_CHARGE_CURRENT_SOC, True
            )
        except Exception:
            return self.max_battery_charge_current

    def calcMaxDischargeCurrentReferringToSoc(self) -> float:
        try:
            # Create value list. Will more this to the settings object
            SOC_WHILE_DISCHARGING = [
                utils.DC_SOC_LIMIT3,
                utils.DC_SOC_LIMIT2,
                utils.DC_SOC_LIMIT1,
            ]
            MAX_DISCHARGE_CURRENT_SOC = [
                utils.MAX_BATTERY_DISCHARGE_CURRENT,
                utils.DC_CURRENT_LIMIT3,
                utils.DC_CURRENT_LIMIT2,
                utils.DC_CURRENT_LIMIT1,
            ]
            if utils.LINEAR_LIMITATION_ENABLE:
                return utils.calcLinearRelationship(
                    self.soc, SOC_WHILE_DISCHARGING, MAX_DISCHARGE_CURRENT_SOC
                )
            return utils.calcStepRelationship(
                self.soc, SOC_WHILE_DISCHARGING, MAX_DISCHARGE_CURRENT_SOC, True
            )
        except Exception:
            return self.max_battery_charge_current

    def get_min_cell(self) -> int:
        min_voltage = 9999
        min_cell = None
        if len(self.cells) == 0 and hasattr(self, "cell_min_no"):
            return self.cell_min_no

        for c in range(min(len(self.cells), self.cell_count)):
            if (
                self.cells[c].voltage is not None
                and min_voltage > self.cells[c].voltage
            ):
                min_voltage = self.cells[c].voltage
                min_cell = c
        return min_cell

    def get_max_cell(self) -> int:
        max_voltage = 0
        max_cell = None
        if len(self.cells) == 0 and hasattr(self, "cell_max_no"):
            return self.cell_max_no

        for c in range(min(len(self.cells), self.cell_count)):
            if (
                self.cells[c].voltage is not None
                and max_voltage < self.cells[c].voltage
            ):
                max_voltage = self.cells[c].voltage
                max_cell = c
        return max_cell

    def get_min_cell_desc(self) -> Union[str, None]:
        cell_no = self.get_min_cell()
        return cell_no if cell_no is None else "C" + str(cell_no + 1)

    def get_max_cell_desc(self) -> Union[str, None]:
        cell_no = self.get_max_cell()
        return cell_no if cell_no is None else "C" + str(cell_no + 1)

    def get_cell_voltage(self, idx) -> Union[float, None]:
        if idx >= min(len(self.cells), self.cell_count):
            return None
        return self.cells[idx].voltage

    def get_cell_balancing(self, idx) -> Union[int, None]:
        if idx >= min(len(self.cells), self.cell_count):
            return None
        if self.cells[idx].balance is not None and self.cells[idx].balance:
            return 1
        return 0

    def get_capacity_remain(self) -> Union[float, None]:
        if self.capacity_remain is not None:
            return self.capacity_remain
        if self.capacity is not None and self.soc is not None:
            return self.capacity * self.soc / 100
        return None

    def get_timeToSoc(self, socnum, crntPrctPerSec, onlyNumber=False) -> str:
        if self.current > 0:
            diffSoc = socnum - self.soc
        else:
            diffSoc = self.soc - socnum

        ttgStr = None
        if self.soc != socnum and (diffSoc > 0 or utils.TIME_TO_SOC_INC_FROM is True):
            secondstogo = int(diffSoc / crntPrctPerSec)
            ttgStr = ""

            if onlyNumber or utils.TIME_TO_SOC_VALUE_TYPE & 1:
                ttgStr += str(secondstogo)
                if not onlyNumber and utils.TIME_TO_SOC_VALUE_TYPE & 2:
                    ttgStr += " ["
            if not onlyNumber and utils.TIME_TO_SOC_VALUE_TYPE & 2:
                ttgStr += self.get_secondsToString(secondstogo)

                if utils.TIME_TO_SOC_VALUE_TYPE & 1:
                    ttgStr += "]"

        return ttgStr

    def get_secondsToString(self, timespan, precision=3) -> str:
        """
        Transforms seconds to a string in the format: 1d 1h 1m 1s (Victron Style)
        :param precision:
        0 = 1d
        1 = 1d 1h
        2 = 1d 1h 1m
        3 = 1d 1h 1m 1s

        This was added, since timedelta() returns strange values, if time is negative
        e.g.: seconds: -70245
              --> timedelta output: -1 day, 4:29:15
              --> calculation: -1 day + 4:29:15
              --> real value -19:30:45
        """
        tmp = "" if timespan >= 0 else "-"
        timespan = abs(timespan)

        m, s = divmod(timespan, 60)
        h, m = divmod(m, 60)
        d, h = divmod(h, 24)

        tmp += (str(d) + "d ") if d > 0 else ""
        tmp += (str(h) + "h ") if precision >= 1 and h > 0 else ""
        tmp += (str(m) + "m ") if precision >= 2 and m > 0 else ""
        tmp += (str(s) + "s ") if precision == 3 and s > 0 else ""

        return tmp.rstrip()

    def get_min_cell_voltage(self) -> Union[float, None]:
        min_voltage = None
        if hasattr(self, "cell_min_voltage"):
            min_voltage = self.cell_min_voltage

        if min_voltage is None:
            try:
                min_voltage = min(
                    c.voltage for c in self.cells if c.voltage is not None
                )
            except ValueError:
                pass
        return min_voltage

    def get_max_cell_voltage(self) -> Union[float, None]:
        max_voltage = None
        if hasattr(self, "cell_max_voltage"):
            max_voltage = self.cell_max_voltage

        if max_voltage is None:
            try:
                max_voltage = max(
                    c.voltage for c in self.cells if c.voltage is not None
                )
            except ValueError:
                pass
        return max_voltage

    def get_midvoltage(self) -> Tuple[Union[float, None], Union[float, None]]:
        """
        This method returns the Voltage "in the middle of the battery"
        as well as a deviation of an ideally balanced battery. It does so by calculating the sum of the first half
        of the cells and adding 1/2 of the "middle cell" voltage (if it exists)
        :return: a tuple of the voltage in the middle, as well as a percentage deviation (total_voltage / 2)
        """
        if (
            not utils.MIDPOINT_ENABLE
            or self.cell_count is None
            or self.cell_count == 0
            or self.cell_count < 4
            or len(self.cells) != self.cell_count
        ):
            return None, None

        halfcount = int(math.floor(self.cell_count / 2))
        uneven_cells_offset = self.cell_count % 2
        half1voltage = 0
        half2voltage = 0

        try:
            half1voltage = sum(
                cell.voltage
                for cell in self.cells[:halfcount]
                if cell.voltage is not None
            )
            half2voltage = sum(
                cell.voltage
                for cell in self.cells[halfcount + uneven_cells_offset :]
                if cell.voltage is not None
            )
        except ValueError:
            pass

        try:
            extra = 0 if self.cell_count % 2 == 0 else self.cells[halfcount].voltage / 2
            # get the midpoint of the battery
            midpoint = half1voltage + extra
            return (
                abs(midpoint),
                abs(
                    (half2voltage - half1voltage) / (half2voltage + half1voltage) * 100
                ),
            )
        except ValueError:
            return None, None

    def get_balancing(self) -> int:
        for c in range(min(len(self.cells), self.cell_count)):
            if self.cells[c].balance is not None and self.cells[c].balance:
                return 1
        return 0

    def extract_from_temp_values(self, extractor) -> Union[float, None]:
        if self.temp1 is not None and self.temp2 is not None:
            return extractor(self.temp1, self.temp2)
        if self.temp1 is not None and self.temp2 is None:
            return self.temp1
        if self.temp1 is None and self.temp2 is not None:
            return self.temp2
        else:
            return None

    def get_temp(self) -> Union[float, None]:
        if utils.TEMP_BATTERY == 1:
            return self.temp1
        elif utils.TEMP_BATTERY == 2:
            return self.temp2
        else:
            return self.extract_from_temp_values(
                extractor=lambda temp1, temp2: round(
                    (float(temp1) + float(temp2)) / 2, 2
                )
            )

    def get_min_temp(self) -> Union[float, None]:
        return self.extract_from_temp_values(
            extractor=lambda temp1, temp2: min(temp1, temp2)
        )

    def get_min_temp_id(self) -> Union[str, None]:
        if self.temp1 < self.temp2:
            return utils.TEMP_1_NAME
        else:
            return utils.TEMP_2_NAME

    def get_max_temp(self) -> Union[float, None]:
        return self.extract_from_temp_values(
            extractor=lambda temp1, temp2: max(temp1, temp2)
        )
                   
    def get_mos_temp(self) -> Union[float, None]:
        if self.temp_mos is not None:
            return self.temp_mos
        else:
            return None

    def get_max_temp_id(self) -> Union[str, None]:
        if self.temp1 > self.temp2:
            return utils.TEMP_1_NAME
        else:
            return utils.TEMP_2_NAME

    def get_mos_temp(self) -> Union[float, None]:
        if self.temp_mos is not None:
            return self.temp_mos
        else:
            return None

    def log_cell_data(self) -> bool:
        if logger.getEffectiveLevel() > logging.INFO and len(self.cells) == 0:
            return False

        cell_res = ""
        cell_counter = 1
        for c in self.cells:
            cell_res += "[{0}]{1}V ".format(cell_counter, c.voltage)
            cell_counter = cell_counter + 1
        logger.debug("Cells:" + cell_res)
        return True

    def log_settings(self) -> None:
        cell_counter = len(self.cells)
        logger.info(f"Battery {self.type} connected to dbus from {self.port}")
        logger.info("========== Settings ==========")
        logger.info(
            f"> Connection voltage: {self.voltage}V | Current: {self.current}A | SoC: {self.soc}%"
        )
        logger.info(
            f"> Cell count: {self.cell_count} | Cells populated: {cell_counter}"
        )
        logger.info(f"> LINEAR LIMITATION ENABLE: {utils.LINEAR_LIMITATION_ENABLE}")
        logger.info(
            f"> MAX BATTERY CHARGE CURRENT: {utils.MAX_BATTERY_CHARGE_CURRENT}V | "
            + f"MAX BATTERY DISCHARGE CURRENT: {utils.MAX_BATTERY_DISCHARGE_CURRENT}V"
        )
        logger.info(f"> CVCM:     {utils.CVCM_ENABLE}")
        logger.info(
            f"> MIN CELL VOLTAGE: {utils.MIN_CELL_VOLTAGE}V | MAX CELL VOLTAGE: {utils.MAX_CELL_VOLTAGE}V"
        )
        logger.info(
            f"> CCCM CV:  {str(utils.CCCM_CV_ENABLE).ljust(5)} | DCCM CV:  {utils.DCCM_CV_ENABLE}"
        )
        logger.info(
            f"> CCCM T:   {str(utils.CCCM_T_ENABLE).ljust(5)} | DCCM T:   {utils.DCCM_T_ENABLE}"
        )
        logger.info(
            f"> CCCM SOC: {str(utils.CCCM_SOC_ENABLE).ljust(5)} | DCCM SOC: {utils.DCCM_SOC_ENABLE}"
        )

        return<|MERGE_RESOLUTION|>--- conflicted
+++ resolved
@@ -143,13 +143,8 @@
             self.temp1 = min(max(value, -20), 100)
         if sensor == 2:
             self.temp2 = min(max(value, -20), 100)
-<<<<<<< HEAD
         if sensor == "mos":
             self.temp_mos = min(max(value, -20), 100)
-=======
-        if sensor == 'mos':
-            self.temp_mos = min(max(value, -20), 100
->>>>>>> 09194e05
 
     def manage_charge_voltage(self) -> None:
         """
