# -*- coding: utf-8 -*-
from typing import Union, Tuple, List

from utils import logger
import utils
import logging
import math
from time import time
from abc import ABC, abstractmethod


class Protection(object):
    """
    This class holds Warning and alarm states for different types of Checks
    They are of type integer, 2 represents an Alarm, 1 a Warning, 0 if everything is fine
    """

    ALARM = 2
    WARNING = 1
    OK = 0

    def __init__(self):
        self.voltage_high: int = None
        self.voltage_low: int = None
        self.voltage_cell_low: int = None
        self.soc_low: int = None
        self.current_over: int = None
        self.current_under: int = None
        self.cell_imbalance: int = None
        self.internal_failure: int = None
        self.temp_high_charge: int = None
        self.temp_low_charge: int = None
        self.temp_high_discharge: int = None
        self.temp_low_discharge: int = None
        self.temp_high_internal: int = None


class Cell:
    """
    This class holds information about a single Cell
    """

    voltage = None
    balance = None
    temp = None

    def __init__(self, balance):
        self.balance = balance


class Battery(ABC):
    """
    This Class is the abstract baseclass for all batteries. For each BMS this class needs to be extended
    and the abstract methods need to be implemented. The main program in dbus-serialbattery.py will then
    use the individual implementations as type Battery and work with it.
    """

    def __init__(self, port, baud, address):
        self.port = port
        self.baud_rate = baud
        self.role = "battery"
        self.type = "Generic"
        self.poll_interval = 1000
        self.online = True
        self.hardware_version = None
        self.cell_count = None
        # max battery charge/discharge current
        self.max_battery_charge_current = None
        self.max_battery_discharge_current = None
        self.has_settings = 0

        self.init_values()

        # used to identify a BMS when multiple BMS are connected - planned for future use
        self.unique_identifier = None

        # fetched from the BMS from a field where the user can input a custom string
        # only if available
        self.custom_field = None

    def init_values(self):
        self.voltage = None
        self.current = None
        self.capacity_remain = None
        self.capacity = None
        self.cycles = None
        self.total_ah_drawn = None
        self.production = None
        self.protection = Protection()
        self.version = None
        self.soc = None
        self.time_to_soc_update = 0
        self.charge_fet = None
        self.discharge_fet = None
        self.balance_fet = None
        self.temp_sensors = None
        self.temp1 = None
        self.temp2 = None
        self.temp_mos = None
        self.cells: List[Cell] = []
        self.control_charging = None
        self.control_voltage = None
        self.allow_max_voltage = True
        self.charge_mode = None
        self.charge_limitation = None
        self.discharge_limitation = None
        self.linear_cvl_last_set = 0
        self.linear_ccl_last_set = 0
        self.linear_dcl_last_set = 0
        self.max_voltage_start_time = None
        self.control_current = None
        self.control_previous_total = None
        self.control_previous_max = None
        self.control_discharge_current = None
        self.control_charge_current = None
        self.control_allow_charge = None
        self.control_allow_discharge = None

    @abstractmethod
    def test_connection(self) -> bool:
        """
        This abstract method needs to be implemented for each BMS. It shoudl return true if a connection
        to the BMS can be established, false otherwise.
        :return: the success state
        """
        # Each driver must override this function to test if a connection can be made
        # return false when failed, true if successful
        return False

    @abstractmethod
    def get_settings(self) -> bool:
        """
        Each driver must override this function to read/set the battery settings
        It is called once after a successful connection by DbusHelper.setup_vedbus()
        Values:  battery_type, version, hardware_version, min_battery_voltage, max_battery_voltage,
        MAX_BATTERY_CHARGE_CURRENT, MAX_BATTERY_DISCHARGE_CURRENT, cell_count, capacity

        :return: false when fail, true if successful
        """
        return False

    @abstractmethod
    def refresh_data(self) -> bool:
        """
        Each driver must override this function to read battery data and populate this class
        It is called each poll just before the data is published to vedbus

        :return:  false when fail, true if successful
        """
        return False

    def to_temp(self, sensor: int, value: float) -> None:
        """
        Keep the temp value between -20 and 100 to handle sensor issues or no data.
        The BMS should have already protected before those limits have been reached.

        :param sensor: temperature sensor number
        :param value: the sensor value
        :return:
        """
        if sensor == 0:
            self.temp_mos = min(max(value, -20), 100)
        if sensor == 1:
            self.temp1 = min(max(value, -20), 100)
        if sensor == 2:
            self.temp2 = min(max(value, -20), 100)

    def manage_charge_voltage(self) -> None:
        """
        manages the charge voltage by setting self.control_voltage
        :return: None
        """
        if utils.CVCM_ENABLE:
            if utils.LINEAR_LIMITATION_ENABLE:
                self.manage_charge_voltage_linear()
            else:
                self.manage_charge_voltage_step()
        # on CVCM_ENABLE = False apply max voltage
        else:
            self.control_voltage = round((utils.MAX_CELL_VOLTAGE * self.cell_count), 3)
            self.charge_mode = "Keep always max voltage"

    def manage_charge_voltage_linear(self) -> None:
        """
        manages the charge voltage using linear interpolation by setting self.control_voltage
        :return: None
        """
        foundHighCellVoltage = False
        voltageSum = 0
        penaltySum = 0
        tDiff = 0

        try:
            if utils.CVCM_ENABLE:
                # calculate battery sum
                for i in range(self.cell_count):
                    voltage = self.get_cell_voltage(i)
                    if voltage:
                        voltageSum += voltage

                        # calculate penalty sum to prevent single cell overcharge by using current cell voltage
                        if voltage > utils.MAX_CELL_VOLTAGE:
                            # foundHighCellVoltage: reset to False is not needed, since it is recalculated every second
                            foundHighCellVoltage = True
                            penaltySum += voltage - utils.MAX_CELL_VOLTAGE - 0.010

                voltageDiff = self.get_max_cell_voltage() - self.get_min_cell_voltage()

                if self.max_voltage_start_time is None:
                    # start timer, if max voltage is reached and cells are balanced
                    if (
                        (utils.MAX_CELL_VOLTAGE * self.cell_count) - utils.VOLTAGE_DROP
                        <= voltageSum
                        and voltageDiff
                        <= utils.CELL_VOLTAGE_DIFF_KEEP_MAX_VOLTAGE_UNTIL
                        and self.allow_max_voltage
                    ):
                        self.max_voltage_start_time = time()

                    # allow max voltage again, if cells are unbalanced or SoC threshold is reached
                    elif (
                        utils.SOC_LEVEL_TO_RESET_VOLTAGE_LIMIT > self.soc
                        or voltageDiff >= utils.CELL_VOLTAGE_DIFF_TO_RESET_VOLTAGE_LIMIT
                    ) and not self.allow_max_voltage:
                        self.allow_max_voltage = True
                else:
                    tDiff = time() - self.max_voltage_start_time
                    # if utils.MAX_VOLTAGE_TIME_SEC < tDiff:
                    # keep max voltage for 300 more seconds
                    if 300 < tDiff:
                        self.allow_max_voltage = False
                        self.max_voltage_start_time = None

            # INFO: battery will only switch to Absorption, if all cells are balanced.
            #       Reach MAX_CELL_VOLTAGE * cell count if they are all balanced.
            if foundHighCellVoltage and self.allow_max_voltage:
                # set CVL only once every LINEAR_RECALCULATION_EVERY seconds
                if (
                    int(time()) - self.linear_cvl_last_set
                    >= utils.LINEAR_RECALCULATION_EVERY
                ):
                    self.linear_cvl_last_set = int(time())

                    # Keep penalty above min battery voltage
                    self.control_voltage = round(
                        max(
                            voltageSum - penaltySum,
                            utils.MIN_CELL_VOLTAGE * self.cell_count,
                        ),
                        3,
                    )

                self.charge_mode = (
                    "Bulk dynamic"
                    # + " (vS: "
                    # + str(round(voltageSum, 2))
                    # + " - pS: "
                    # + str(round(penaltySum, 2))
                    # + ")"
                    if self.max_voltage_start_time is None
                    else "Absorption dynamic"
                    # + "(vS: "
                    # + str(round(voltageSum, 2))
                    # + " - pS: "
                    # + str(round(penaltySum, 2))
                    # + ")"
                )

            elif self.allow_max_voltage:
                self.control_voltage = round(
                    (utils.MAX_CELL_VOLTAGE * self.cell_count), 3
                )
                self.charge_mode = (
                    "Bulk" if self.max_voltage_start_time is None else "Absorption"
                )

            else:
                self.control_voltage = round(
                    (utils.FLOAT_CELL_VOLTAGE * self.cell_count), 3
                )
                self.charge_mode = "Float"

            if (
                self.allow_max_voltage
                and self.get_balancing()
                and voltageDiff >= utils.CELL_VOLTAGE_DIFF_TO_RESET_VOLTAGE_LIMIT
            ):
                self.charge_mode += " + Balancing"

            self.charge_mode += " (Linear Mode)"

        except TypeError:
            self.control_voltage = None
            self.charge_mode = "--"

    def manage_charge_voltage_step(self) -> None:
        """
        manages the charge voltage using a step function by setting self.control_voltage
        :return: None
        """
        voltageSum = 0
        tDiff = 0

        try:
            if utils.CVCM_ENABLE:
                # calculate battery sum
                for i in range(self.cell_count):
                    voltage = self.get_cell_voltage(i)
                    if voltage:
                        voltageSum += voltage

                if self.max_voltage_start_time is None:
                    # check if max voltage is reached and start timer to keep max voltage
                    if (
                        utils.MAX_CELL_VOLTAGE * self.cell_count
                    ) - utils.VOLTAGE_DROP <= voltageSum and self.allow_max_voltage:
                        # example 2
                        self.max_voltage_start_time = time()

                    # check if reset soc is greater than battery soc
                    # this prevents flapping between max and float voltage
                    elif (
                        utils.SOC_LEVEL_TO_RESET_VOLTAGE_LIMIT > self.soc
                        and not self.allow_max_voltage
                    ):
                        self.allow_max_voltage = True

                    # do nothing
                    else:
                        pass

                # timer started
                else:
                    tDiff = time() - self.max_voltage_start_time
                    if utils.MAX_VOLTAGE_TIME_SEC < tDiff:
                        self.allow_max_voltage = False
                        self.max_voltage_start_time = None

                    else:
                        pass

            if self.allow_max_voltage:
                self.control_voltage = utils.MAX_CELL_VOLTAGE * self.cell_count
                self.charge_mode = (
                    "Bulk" if self.max_voltage_start_time is None else "Absorption"
                )

            else:
                self.control_voltage = utils.FLOAT_CELL_VOLTAGE * self.cell_count
                self.charge_mode = "Float"

            self.charge_mode += " (Step Mode)"

        except TypeError:
            self.control_voltage = None
            self.charge_mode = "--"

    def manage_charge_current(self) -> None:
        # Manage Charge Current Limitations
        charge_limits = {utils.MAX_BATTERY_CHARGE_CURRENT: "Config Limit"}

        # if values are not the same, then the limit was read also from the BMS
        if utils.MAX_BATTERY_CHARGE_CURRENT != self.max_battery_charge_current:
            charge_limits.update({self.max_battery_charge_current: "BMS Limit"})

        if utils.CCCM_CV_ENABLE:
            tmp = self.calcMaxChargeCurrentReferringToCellVoltage()
            if self.max_battery_charge_current != tmp:
                if tmp in charge_limits:
                    charge_limits.update({tmp: charge_limits[tmp] + ", Cell Voltage"})
                else:
                    charge_limits.update({tmp: "Cell Voltage"})

        if utils.CCCM_T_ENABLE:
            tmp = self.calcMaxChargeCurrentReferringToTemperature()
            if self.max_battery_charge_current != tmp:
                if tmp in charge_limits:
                    charge_limits.update({tmp: charge_limits[tmp] + ", Temp"})
                else:
                    charge_limits.update({tmp: "Temp"})

        if utils.CCCM_SOC_ENABLE:
            tmp = self.calcMaxChargeCurrentReferringToSoc()
            if self.max_battery_charge_current != tmp:
                if tmp in charge_limits:
                    charge_limits.update({tmp: charge_limits[tmp] + ", SoC"})
                else:
                    charge_limits.update({tmp: "SoC"})

        # do not set CCL immediately, but only
        # - after LINEAR_RECALCULATION_EVERY passed
        # - if CCL changes to 0
        # - if CCL changes more than LINEAR_RECALCULATION_ON_PERC_CHANGE
        ccl = round(min(charge_limits), 3)  # gets changed after finished testing
        diff = (
            abs(self.control_charge_current - ccl)
            if self.control_charge_current is not None
            else 0
        )
        if (
            int(time()) - self.linear_ccl_last_set >= utils.LINEAR_RECALCULATION_EVERY
            or ccl == 0
            or (
                diff
                >= self.control_charge_current
                * utils.LINEAR_RECALCULATION_ON_PERC_CHANGE
                / 100
            )
        ):
            self.linear_ccl_last_set = int(time())

            self.control_charge_current = ccl

            self.charge_limitation = charge_limits[min(charge_limits)]

        if self.control_charge_current == 0:
            self.control_allow_charge = False
        else:
            self.control_allow_charge = True

        #####

        # Manage Discharge Current Limitations
        discharge_limits = {utils.MAX_BATTERY_DISCHARGE_CURRENT: "Config Limit"}

        # if values are not the same, then the limit was read also from the BMS
        if utils.MAX_BATTERY_DISCHARGE_CURRENT != self.max_battery_discharge_current:
            discharge_limits.update({self.max_battery_discharge_current: "BMS Limit"})

        if utils.DCCM_CV_ENABLE:
            tmp = self.calcMaxDischargeCurrentReferringToCellVoltage()
            if self.max_battery_discharge_current != tmp:
                if tmp in discharge_limits:
                    discharge_limits.update(
                        {tmp: discharge_limits[tmp] + ", Cell Voltage"}
                    )
                else:
                    discharge_limits.update({tmp: "Cell Voltage"})

        if utils.DCCM_T_ENABLE:
            tmp = self.calcMaxDischargeCurrentReferringToTemperature()
            if self.max_battery_discharge_current != tmp:
                if tmp in discharge_limits:
                    discharge_limits.update({tmp: discharge_limits[tmp] + ", Temp"})
                else:
                    discharge_limits.update({tmp: "Temp"})

        if utils.DCCM_SOC_ENABLE:
            tmp = self.calcMaxDischargeCurrentReferringToSoc()
            if self.max_battery_discharge_current != tmp:
                if tmp in discharge_limits:
                    discharge_limits.update({tmp: discharge_limits[tmp] + ", SoC"})
                else:
                    discharge_limits.update({tmp: "SoC"})

        # do not set DCL immediately, but only
        # - after LINEAR_RECALCULATION_EVERY passed
        # - if DCL changes to 0
        # - if DCL changes more than LINEAR_RECALCULATION_ON_PERC_CHANGE
        dcl = round(min(discharge_limits), 3)  # gets changed after finished testing
        diff = (
            abs(self.control_discharge_current - dcl)
            if self.control_discharge_current is not None
            else 0
        )
        if (
            int(time()) - self.linear_dcl_last_set >= utils.LINEAR_RECALCULATION_EVERY
            or dcl == 0
            or (
                diff
                >= self.control_discharge_current
                * utils.LINEAR_RECALCULATION_ON_PERC_CHANGE
                / 100
            )
        ):
            self.linear_dcl_last_set = int(time())

            self.control_discharge_current = dcl

            self.discharge_limitation = discharge_limits[min(discharge_limits)]

        if self.control_discharge_current == 0:
            self.control_allow_discharge = False
        else:
            self.control_allow_discharge = True

    def calcMaxChargeCurrentReferringToCellVoltage(self) -> float:
        try:
            if utils.LINEAR_LIMITATION_ENABLE:
                return utils.calcLinearRelationship(
                    self.get_max_cell_voltage(),
                    utils.CELL_VOLTAGES_WHILE_CHARGING,
                    utils.MAX_CHARGE_CURRENT_CV,
                )
            return utils.calcStepRelationship(
                self.get_max_cell_voltage(),
                utils.CELL_VOLTAGES_WHILE_CHARGING,
                utils.MAX_CHARGE_CURRENT_CV,
                False,
            )
        except Exception:
            return self.max_battery_charge_current

    def calcMaxDischargeCurrentReferringToCellVoltage(self) -> float:
        try:
            if utils.LINEAR_LIMITATION_ENABLE:
                return utils.calcLinearRelationship(
                    self.get_min_cell_voltage(),
                    utils.CELL_VOLTAGES_WHILE_DISCHARGING,
                    utils.MAX_DISCHARGE_CURRENT_CV,
                )
            return utils.calcStepRelationship(
                self.get_min_cell_voltage(),
                utils.CELL_VOLTAGES_WHILE_DISCHARGING,
                utils.MAX_DISCHARGE_CURRENT_CV,
                True,
            )
        except Exception:
            return self.max_battery_charge_current

    def calcMaxChargeCurrentReferringToTemperature(self) -> float:
        if self.get_max_temp() is None:
            return self.max_battery_charge_current

        temps = {0: self.get_max_temp(), 1: self.get_min_temp()}

        for key, currentMaxTemperature in temps.items():
            if utils.LINEAR_LIMITATION_ENABLE:
                temps[key] = utils.calcLinearRelationship(
                    currentMaxTemperature,
                    utils.TEMPERATURE_LIMITS_WHILE_CHARGING,
                    utils.MAX_CHARGE_CURRENT_T,
                )
            else:
                temps[key] = utils.calcStepRelationship(
                    currentMaxTemperature,
                    utils.TEMPERATURE_LIMITS_WHILE_CHARGING,
                    utils.MAX_CHARGE_CURRENT_T,
                    False,
                )

        return min(temps[0], temps[1])

    def calcMaxDischargeCurrentReferringToTemperature(self) -> float:
        if self.get_max_temp() is None:
            return self.max_battery_discharge_current

        temps = {0: self.get_max_temp(), 1: self.get_min_temp()}

        for key, currentMaxTemperature in temps.items():
            if utils.LINEAR_LIMITATION_ENABLE:
                temps[key] = utils.calcLinearRelationship(
                    currentMaxTemperature,
                    utils.TEMPERATURE_LIMITS_WHILE_DISCHARGING,
                    utils.MAX_DISCHARGE_CURRENT_T,
                )
            else:
                temps[key] = utils.calcStepRelationship(
                    currentMaxTemperature,
                    utils.TEMPERATURE_LIMITS_WHILE_DISCHARGING,
                    utils.MAX_DISCHARGE_CURRENT_T,
                    True,
                )

        return min(temps[0], temps[1])

    def calcMaxChargeCurrentReferringToSoc(self) -> float:
        try:
            # Create value list. Will more this to the settings object
            SOC_WHILE_CHARGING = [
                100,
                utils.CC_SOC_LIMIT1,
                utils.CC_SOC_LIMIT2,
                utils.CC_SOC_LIMIT3,
            ]
            MAX_CHARGE_CURRENT_SOC = [
                utils.CC_CURRENT_LIMIT1,
                utils.CC_CURRENT_LIMIT2,
                utils.CC_CURRENT_LIMIT3,
                utils.MAX_BATTERY_CHARGE_CURRENT,
            ]
            if utils.LINEAR_LIMITATION_ENABLE:
                return utils.calcLinearRelationship(
                    self.soc, SOC_WHILE_CHARGING, MAX_CHARGE_CURRENT_SOC
                )
            return utils.calcStepRelationship(
                self.soc, SOC_WHILE_CHARGING, MAX_CHARGE_CURRENT_SOC, True
            )
        except Exception:
            return self.max_battery_charge_current

    def calcMaxDischargeCurrentReferringToSoc(self) -> float:
        try:
            # Create value list. Will more this to the settings object
            SOC_WHILE_DISCHARGING = [
                utils.DC_SOC_LIMIT3,
                utils.DC_SOC_LIMIT2,
                utils.DC_SOC_LIMIT1,
            ]
            MAX_DISCHARGE_CURRENT_SOC = [
                utils.MAX_BATTERY_DISCHARGE_CURRENT,
                utils.DC_CURRENT_LIMIT3,
                utils.DC_CURRENT_LIMIT2,
                utils.DC_CURRENT_LIMIT1,
            ]
            if utils.LINEAR_LIMITATION_ENABLE:
                return utils.calcLinearRelationship(
                    self.soc, SOC_WHILE_DISCHARGING, MAX_DISCHARGE_CURRENT_SOC
                )
            return utils.calcStepRelationship(
                self.soc, SOC_WHILE_DISCHARGING, MAX_DISCHARGE_CURRENT_SOC, True
            )
        except Exception:
            return self.max_battery_charge_current

    def get_min_cell(self) -> int:
        min_voltage = 9999
        min_cell = None
        if len(self.cells) == 0 and hasattr(self, "cell_min_no"):
            return self.cell_min_no

        for c in range(min(len(self.cells), self.cell_count)):
            if (
                self.cells[c].voltage is not None
                and min_voltage > self.cells[c].voltage
            ):
                min_voltage = self.cells[c].voltage
                min_cell = c
        return min_cell

    def get_max_cell(self) -> int:
        max_voltage = 0
        max_cell = None
        if len(self.cells) == 0 and hasattr(self, "cell_max_no"):
            return self.cell_max_no

        for c in range(min(len(self.cells), self.cell_count)):
            if (
                self.cells[c].voltage is not None
                and max_voltage < self.cells[c].voltage
            ):
                max_voltage = self.cells[c].voltage
                max_cell = c
        return max_cell

    def get_min_cell_desc(self) -> Union[str, None]:
        cell_no = self.get_min_cell()
        return cell_no if cell_no is None else "C" + str(cell_no + 1)

    def get_max_cell_desc(self) -> Union[str, None]:
        cell_no = self.get_max_cell()
        return cell_no if cell_no is None else "C" + str(cell_no + 1)

    def get_cell_voltage(self, idx) -> Union[float, None]:
        if idx >= min(len(self.cells), self.cell_count):
            return None
        return self.cells[idx].voltage

    def get_cell_balancing(self, idx) -> Union[int, None]:
        if idx >= min(len(self.cells), self.cell_count):
            return None
        if self.cells[idx].balance is not None and self.cells[idx].balance:
            return 1
        return 0

    def get_capacity_remain(self) -> Union[float, None]:
        if self.capacity_remain is not None:
            return self.capacity_remain
        if self.capacity is not None and self.soc is not None:
            return self.capacity * self.soc / 100
        return None

    def get_timeToSoc(self, socnum, crntPrctPerSec, onlyNumber=False) -> str:
        if self.current > 0:
            diffSoc = socnum - self.soc
        else:
            diffSoc = self.soc - socnum

        ttgStr = None
        if self.soc != socnum and (diffSoc > 0 or utils.TIME_TO_SOC_INC_FROM is True):
            secondstogo = int(diffSoc / crntPrctPerSec)
            ttgStr = ""

            if onlyNumber or utils.TIME_TO_SOC_VALUE_TYPE & 1:
                ttgStr += str(secondstogo)
                if not onlyNumber and utils.TIME_TO_SOC_VALUE_TYPE & 2:
                    ttgStr += " ["
            if not onlyNumber and utils.TIME_TO_SOC_VALUE_TYPE & 2:
                ttgStr += self.get_secondsToString(secondstogo)

                if utils.TIME_TO_SOC_VALUE_TYPE & 1:
                    ttgStr += "]"

        return ttgStr

    def get_secondsToString(self, timespan, precision=3) -> str:
        """
        Transforms seconds to a string in the format: 1d 1h 1m 1s (Victron Style)
        :param precision:
        0 = 1d
        1 = 1d 1h
        2 = 1d 1h 1m
        3 = 1d 1h 1m 1s

        This was added, since timedelta() returns strange values, if time is negative
        e.g.: seconds: -70245
              --> timedelta output: -1 day, 4:29:15
              --> calculation: -1 day + 4:29:15
              --> real value -19:30:45
        """
        tmp = "" if timespan >= 0 else "-"
        timespan = abs(timespan)

        m, s = divmod(timespan, 60)
        h, m = divmod(m, 60)
        d, h = divmod(h, 24)

        tmp += (str(d) + "d ") if d > 0 else ""
        tmp += (str(h) + "h ") if precision >= 1 and h > 0 else ""
        tmp += (str(m) + "m ") if precision >= 2 and m > 0 else ""
        tmp += (str(s) + "s ") if precision == 3 and s > 0 else ""

        return tmp.rstrip()

    def get_min_cell_voltage(self) -> Union[float, None]:
        min_voltage = None
        if hasattr(self, "cell_min_voltage"):
            min_voltage = self.cell_min_voltage

        if min_voltage is None:
            try:
                min_voltage = min(
                    c.voltage for c in self.cells if c.voltage is not None
                )
            except ValueError:
                pass
        return min_voltage

    def get_max_cell_voltage(self) -> Union[float, None]:
        max_voltage = None
        if hasattr(self, "cell_max_voltage"):
            max_voltage = self.cell_max_voltage

        if max_voltage is None:
            try:
                max_voltage = max(
                    c.voltage for c in self.cells if c.voltage is not None
                )
            except ValueError:
                pass
        return max_voltage

    def get_midvoltage(self) -> Tuple[Union[float, None], Union[float, None]]:
        """
        This method returns the Voltage "in the middle of the battery"
        as well as a deviation of an ideally balanced battery. It does so by calculating the sum of the first half
        of the cells and adding 1/2 of the "middle cell" voltage (if it exists)
        :return: a tuple of the voltage in the middle, as well as a percentage deviation (total_voltage / 2)
        """
        if (
            not utils.MIDPOINT_ENABLE
            or self.cell_count is None
            or self.cell_count == 0
            or self.cell_count < 4
            or len(self.cells) != self.cell_count
        ):
            return None, None

        halfcount = int(math.floor(self.cell_count / 2))
        uneven_cells_offset = self.cell_count % 2
        half1voltage = 0
        half2voltage = 0

        try:
            half1voltage = sum(
                cell.voltage
                for cell in self.cells[:halfcount]
                if cell.voltage is not None
            )
            half2voltage = sum(
                cell.voltage
                for cell in self.cells[halfcount + uneven_cells_offset :]
                if cell.voltage is not None
            )
        except ValueError:
            pass

        try:
            extra = 0 if self.cell_count % 2 == 0 else self.cells[halfcount].voltage / 2
            # get the midpoint of the battery
            midpoint = half1voltage + extra
            return (
                abs(midpoint),
                abs(
                    (half2voltage - half1voltage) / (half2voltage + half1voltage) * 100
                ),
            )
        except ValueError:
            return None, None

    def get_balancing(self) -> int:
        for c in range(min(len(self.cells), self.cell_count)):
            if self.cells[c].balance is not None and self.cells[c].balance:
                return 1
        return 0

    def extract_from_temp_values(self, extractor) -> Union[float, None]:
        if self.temp1 is not None and self.temp2 is not None:
            return extractor(self.temp1, self.temp2)
        if self.temp1 is not None and self.temp2 is None:
            return self.temp1
        if self.temp1 is None and self.temp2 is not None:
            return self.temp2
        else:
            return None

    def get_temp(self) -> Union[float, None]:
        try:
            if utils.TEMP_BATTERY == 1:
                return self.temp1
            elif utils.TEMP_BATTERY == 2:
                return self.temp2
            else:
                return self.extract_from_temp_values(
                    extractor=lambda temp1, temp2: round(
                        (float(temp1) + float(temp2)) / 2, 2
                    )
                )
        except TypeError:
            return None

    def get_min_temp(self) -> Union[float, None]:
        try:
            return self.extract_from_temp_values(
                extractor=lambda temp1, temp2: min(temp1, temp2)
            )
        except TypeError:
            return None

    def get_min_temp_id(self) -> Union[str, None]:
        try:
            if self.temp1 < self.temp2:
                return utils.TEMP_1_NAME
            else:
                return utils.TEMP_2_NAME
        except TypeError:
            return None

    def get_max_temp(self) -> Union[float, None]:
        try:
            return self.extract_from_temp_values(
                extractor=lambda temp1, temp2: max(temp1, temp2)
            )
        except TypeError:
            return None

    def get_max_temp_id(self) -> Union[str, None]:
        try:
            if self.temp1 > self.temp2:
                return utils.TEMP_1_NAME
            else:
                return utils.TEMP_2_NAME
        except TypeError:
            return None

    def get_mos_temp(self) -> Union[float, None]:
        if self.temp_mos is not None:
            return self.temp_mos
        else:
            return None

    def log_cell_data(self) -> bool:
        if logger.getEffectiveLevel() > logging.INFO and len(self.cells) == 0:
            return False

        cell_res = ""
        cell_counter = 1
        for c in self.cells:
            cell_res += "[{0}]{1}V ".format(cell_counter, c.voltage)
            cell_counter = cell_counter + 1
        logger.debug("Cells:" + cell_res)
        return True

    def log_settings(self) -> None:
        cell_counter = len(self.cells)
        logger.info(f"Battery {self.type} connected to dbus from {self.port}")
        logger.info("========== Settings ==========")
        logger.info(
            f"> Connection voltage: {self.voltage}V | Current: {self.current}A | SoC: {self.soc}%"
        )
        logger.info(
            f"> Cell count: {self.cell_count} | Cells populated: {cell_counter}"
        )
        logger.info(f"> LINEAR LIMITATION ENABLE: {utils.LINEAR_LIMITATION_ENABLE}")
        logger.info(
            f"> MAX BATTERY CHARGE CURRENT: {utils.MAX_BATTERY_CHARGE_CURRENT}A | "
            + f"MAX BATTERY DISCHARGE CURRENT: {utils.MAX_BATTERY_DISCHARGE_CURRENT}A"
        )
        if (
            (
                utils.MAX_BATTERY_CHARGE_CURRENT != self.max_battery_charge_current
                or utils.MAX_BATTERY_DISCHARGE_CURRENT
                != self.max_battery_discharge_current
            )
            and self.max_battery_charge_current is not None
            and self.max_battery_discharge_current is not None
        ):
            logger.info(
                f"> MAX BATTERY CHARGE CURRENT: {self.max_battery_charge_current}A | "
                + f"MAX BATTERY DISCHARGE CURRENT: {self.max_battery_discharge_current}A (read from BMS)"
            )
        logger.info(f"> CVCM:     {utils.CVCM_ENABLE}")
        logger.info(
            f"> MIN CELL VOLTAGE: {utils.MIN_CELL_VOLTAGE}V | MAX CELL VOLTAGE: {utils.MAX_CELL_VOLTAGE}V"
        )
        logger.info(
            f"> CCCM CV:  {str(utils.CCCM_CV_ENABLE).ljust(5)} | DCCM CV:  {utils.DCCM_CV_ENABLE}"
        )
        logger.info(
            f"> CCCM T:   {str(utils.CCCM_T_ENABLE).ljust(5)} | DCCM T:   {utils.DCCM_T_ENABLE}"
        )
        logger.info(
            f"> CCCM SOC: {str(utils.CCCM_SOC_ENABLE).ljust(5)} | DCCM SOC: {utils.DCCM_SOC_ENABLE}"
        )
        if self.unique_identifier is not None:
            logger.info(f"Serial Number/Unique Identifier: {self.unique_identifier}")

        return

    def reset_soc_callback(self, path, value):
        # callback for handling reset soc request
        return

<<<<<<< HEAD
    def force_disable_charge_callback(self, path, value):
        return

    def force_disable_discharge_callback(self, path, value):
=======
    def force_charging_off_callback(self, path, value):
        return

    def force_discharging_off_callback(self, path, value):
        return

    def turn_balancing_off_callback(self, path, value):
>>>>>>> 2f6ea71e
        return<|MERGE_RESOLUTION|>--- conflicted
+++ resolved
@@ -931,12 +931,6 @@
         # callback for handling reset soc request
         return
 
-<<<<<<< HEAD
-    def force_disable_charge_callback(self, path, value):
-        return
-
-    def force_disable_discharge_callback(self, path, value):
-=======
     def force_charging_off_callback(self, path, value):
         return
 
@@ -944,5 +938,4 @@
         return
 
     def turn_balancing_off_callback(self, path, value):
->>>>>>> 2f6ea71e
         return