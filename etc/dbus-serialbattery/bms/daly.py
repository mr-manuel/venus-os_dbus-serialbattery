--- conflicted
+++ resolved
@@ -509,148 +509,6 @@
             )
         return True
 
-<<<<<<< HEAD
-=======
-    def generate_command(self, command):
-        buffer = bytearray(self.command_base)
-        buffer[1] = self.command_address[0]  # Always serial 40 or 80
-        buffer[2] = command[0]
-        buffer[12] = sum(buffer[:12]) & 0xFF  # checksum calc
-        return buffer
-
-    def read_serial_data_daly(self, ser, command):
-        data = self.read_serialport_data(
-            ser, self.generate_command(command), self.LENGTH_POS, self.LENGTH_CHECK
-        )
-        if data is False:
-            # sleep 100 ms and retry.
-            sleep(0.100)
-            data = self.read_serialport_data(
-                ser, self.generate_command(command), self.LENGTH_POS, self.LENGTH_CHECK
-            )
-            if data is False:
-                logger.info("No reply to cmd " + bytes(command).hex())
-                return False
-            else:
-                logger.info("       |- Error cleared, received data after one retry.")
-
-        if len(data) <= 12:
-            logger.debug("Too short reply to cmd " + bytes(command).hex())
-            return False
-
-        # search sentence start
-        try:
-            idx = data.index(0xA5)
-        except ValueError:
-            logger.debug(
-                "No Sentence Start found for reply to cmd " + bytes(command).hex()
-            )
-            return False
-
-        if len(data[idx:]) <= 12:
-            logger.debug("Too short reply to cmd " + bytes(command).hex())
-            return False
-
-        if data[12 + idx] != sum(data[idx : 12 + idx]) & 0xFF:
-            logger.debug("Bad checksum in reply to cmd " + bytes(command).hex())
-            return False
-
-        _, _, _, length = unpack_from(">BBBB", data, idx)
-
-        if length == 8:
-            return data[4 + idx : length + 4 + idx]
-        else:
-            logger.debug(
-                ">>> ERROR: Incorrect Reply to CMD "
-                + bytes(command).hex()
-                + ": 0x"
-                + bytes(data).hex()
-            )
-            return False
-
-    # Read data from previously opened serial port
-    def read_serialport_data(
-        self,
-        ser,
-        command,
-        length_pos,
-        length_check,
-        length_fixed=None,
-        length_size=None,
-    ):
-        try:
-            # wait shortly, else the Daly is not ready and throws a lot of no reply errors
-            # if you see a lot of errors, try to increase in steps of 0.005
-            sleep(0.020)
-
-            time_run = 0
-            time_start = time()
-            ser.flushOutput()
-            ser.flushInput()
-            ser.write(command)
-
-            length_byte_size = 1
-            if length_size is not None:
-                if length_size.upper() == "H":
-                    length_byte_size = 2
-                elif length_size.upper() == "I" or length_size.upper() == "L":
-                    length_byte_size = 4
-
-            toread = ser.inWaiting()
-
-            while toread < (length_pos + length_byte_size):
-                sleep(0.005)
-                toread = ser.inWaiting()
-                time_run = time() - time_start
-                if time_run > 0.500:
-                    self.runtime = time_run
-                    logger.error(">>> ERROR: No reply - returning")
-                    return False
-
-            # logger.info('serial data toread ' + str(toread))
-            res = ser.read(toread)
-            if length_fixed is not None:
-                length = length_fixed
-            else:
-                if len(res) < (length_pos + length_byte_size):
-                    logger.error(
-                        ">>> ERROR: No reply - returning [len:" + str(len(res)) + "]"
-                    )
-                    return False
-                length_size = length_size if length_size is not None else "B"
-                length = unpack_from(">" + length_size, res, length_pos)[0]
-
-            data = bytearray(res)
-
-            packetlen = (
-                length_fixed
-                if length_fixed is not None
-                else length_pos + length_byte_size + length + length_check
-            )
-            while len(data) < packetlen:
-                res = ser.read(packetlen - len(data))
-                data.extend(res)
-                sleep(0.005)
-                time_run = time() - time_start
-                if time_run > 0.500:
-                    self.runtime = time_run
-                    logger.error(
-                        ">>> ERROR: No reply - returning [len:"
-                        + str(len(data))
-                        + "/"
-                        + str(length + length_check)
-                        + "]"
-                    )
-                    return False
-
-            self.runtime = time_run
-            return data
-
-        except Exception as e:
-            logger.error(e)
-            return False
-
->>>>>>> 2f6ea71e
     def reset_soc_callback(self, path, value):
         if value is None:
             return False
@@ -690,7 +548,6 @@
         logger.info(f"write soc {self.soc_to_set}%")
         self.soc_to_set = None  # Reset value, so we will set it only once
 
-<<<<<<< HEAD
         time_start = time()
         ser.flushOutput()
         ser.flushInput()
@@ -701,7 +558,7 @@
             logger.error("write soc failed")
         return True
 
-    def force_disable_charge_callback(self, path, value):
+    def force_charging_off_callback(self, path, value):
         if value is None:
             return False
 
@@ -715,7 +572,7 @@
 
         return False
 
-    def force_disable_discharge_callback(self, path, value):
+    def force_discharging_off_callback(self, path, value):
         if value is None:
             return False
 
@@ -842,81 +699,4 @@
             )
             return False
 
-        return reply[4:12]
-=======
-        reply = self.read_serialport_data(ser, cmd, self.LENGTH_POS, self.LENGTH_CHECK)
-
-        if reply[4] != 1:
-            logger.error("write soc failed")
-        return True
-
-    def force_charging_off_callback(self, path, value):
-        if value is None:
-            return False
-
-        if value == 0:
-            self.trigger_force_disable_charge = False
-            return True
-
-        if value == 1:
-            self.trigger_force_disable_charge = True
-            return True
-
-        return False
-
-    def force_discharging_off_callback(self, path, value):
-        if value is None:
-            return False
-
-        if value == 0:
-            self.trigger_force_disable_discharge = False
-            return True
-
-        if value == 1:
-            self.trigger_force_disable_discharge = True
-            return True
-
-        return False
-
-    def write_charge_discharge_mos(self, ser):
-        if (
-            self.trigger_force_disable_charge is None
-            and self.trigger_force_disable_discharge is None
-        ):
-            return False
-
-        cmd = bytearray(self.command_base)
-
-        if self.trigger_force_disable_charge is not None:
-            cmd[2] = self.command_disable_charge_mos[0]
-            cmd[4] = 0 if self.trigger_force_disable_charge else 1
-            cmd[12] = sum(cmd[:12]) & 0xFF
-            logger.info(
-                f"write force disable charging: {'true' if self.trigger_force_disable_charge else 'false'}"
-            )
-            self.trigger_force_disable_charge = None
-
-            reply = self.read_serialport_data(
-                ser, cmd, self.LENGTH_POS, self.LENGTH_CHECK
-            )
-            if reply is False or reply[4] != cmd[4]:
-                logger.error("write force disable charge/discharge failed")
-                return False
-
-        if self.trigger_force_disable_discharge is not None:
-            cmd[2] = self.command_disable_discharge_mos[0]
-            cmd[4] = 0 if self.trigger_force_disable_discharge else 1
-            cmd[12] = sum(cmd[:12]) & 0xFF
-            logger.info(
-                f"write force disable discharging: {'true' if self.trigger_force_disable_discharge else 'false'}"
-            )
-            self.trigger_force_disable_discharge = None
-
-            reply = self.read_serialport_data(
-                ser, cmd, self.LENGTH_POS, self.LENGTH_CHECK
-            )
-            if reply is False or reply[4] != cmd[4]:
-                logger.error("write force disable charge/discharge failed")
-                return False
-        return True
->>>>>>> 2f6ea71e
+        return reply[4:12]