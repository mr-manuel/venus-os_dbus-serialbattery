--- conflicted
+++ resolved
@@ -356,7 +356,6 @@
             ser, self.command_cell_volts, sentences_to_receive=sentences_expected
         )
 
-<<<<<<< HEAD
         if cells_volts_data is False and self.cells_volts_data_lastreadbad is True:
             # if this read out and the last one were bad, report error.
             # (we don't report single errors, as current daly firmware sends corrupted cells volts data occassionally)
@@ -371,18 +370,10 @@
         else:
             # this read was good, so reset error flag
             self.cell_volts_data_lastreadbad = False
-=======
-        if cells_volts_data is False:
-            logger.debug(
-                "No or invalid data has been received in read_cells_volts()"
-            )  # just debug level, as there are DALY BMS that send broken packages occasionally
-            return False
->>>>>>> 81517190
 
         frameCell = [0, 0, 0]
         lowMin = utils.MIN_CELL_VOLTAGE / 2
         frame = 0
-<<<<<<< HEAD
 
         if len(self.cells) != self.cell_count:
             # init the numbers of cells
@@ -390,15 +381,6 @@
             for idx in range(self.cell_count):
                 self.cells.append(Cell(True))
 
-=======
-
-        if len(self.cells) != self.cell_count:
-            # init the numbers of cells
-            self.cells = []
-            for idx in range(self.cell_count):
-                self.cells.append(Cell(True))
-
->>>>>>> 81517190
         # logger.warning("data " + bytes(cells_volts_data).hex())
 
         # from each of the received sentences, read up to 3 voltages
@@ -580,10 +562,6 @@
         logger.info(f"write soc {self.soc_to_set}%")
         self.soc_to_set = None  # Reset value, so we will set it only once
 
-<<<<<<< HEAD
-        time_start = time()
-=======
->>>>>>> 81517190
         ser.flushOutput()
         ser.flushInput()
         ser.write(cmd)
@@ -687,11 +665,7 @@
         for i in range(sentences_to_receive):
             next = self.read_sentence(ser, command)
             if not next:
-<<<<<<< HEAD
                 logger.debug(f"request_data: bad reply no. {i}")
-=======
-                logger.info(f"request_data: bad reply no. {i}")
->>>>>>> 81517190
                 return False
             reply += next
         self.runtime = time() - time_start
@@ -733,13 +707,7 @@
 
         chk = unpack_from(">B", reply, 12)[0]
         if sum(reply[:12]) & 0xFF != chk:
-<<<<<<< HEAD
             logger.debug(f"read_sentence {bytes(expected_reply).hex()}: wrong checksum")
-=======
-            logger.warning(
-                f"read_sentence {bytes(expected_reply).hex()}: wrong checksum"
-            )
->>>>>>> 81517190
             return False
 
         return reply[4:12]