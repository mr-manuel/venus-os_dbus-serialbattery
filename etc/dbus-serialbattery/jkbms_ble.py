# -*- coding: utf-8 -*-
from battery import Battery, Cell
from utils import logger
from jkbms_brn import JkBmsBle
from bleak import BleakScanner, BleakError
import asyncio
import time
import os


class Jkbms_Ble(Battery):
    BATTERYTYPE = "Jkbms BLE"
    resetting = False

    def __init__(self, port, baud, address):
        super(Jkbms_Ble, self).__init__("zero", baud)
        self.type = self.BATTERYTYPE
        self.jk = JkBmsBle(address)

        logger.error("init of jkbmsble")

    def test_connection(self):
        # call a function that will connect to the battery, send a command and retrieve the result.
        # The result or call should be unique to this BMS. Battery name or version, etc.
        # Return True if success, False for failure

        # check if device with given mac is found, otherwise abort

        logger.info("test of jkbmsble")
        tries = 0
        while True:
            try:
                loop = asyncio.get_event_loop()
                t = loop.create_task(
                    BleakScanner.find_device_by_address(self.jk.address)
                )
                device = loop.run_until_complete(t)

                if device is None:
<<<<<<< HEAD
                    logger.info("JkbmsBle not found")
=======
                    logger.info("jkbmsble not found")
>>>>>>> f5eb0896
                    if tries > 2:
                        return False
                else:
                    # device found, exit loop and continue test
                    break
            except BleakError as e:
                if tries > 2:
                    return False
                # recover from error if tries left
                logger.error(str(e))
                self.reset_bluetooth()
            tries += 1

        # device was found, presumeably a jkbms so start scraping
        self.jk.start_scraping()
        tries = 1

        while self.jk.get_status() is None and tries < 20:
            time.sleep(0.5)
            tries += 1

        # load initial data, from here on get_status has valid values to be served to the dbus
        status = self.jk.get_status()
        if status is None:
            self.jk.stop_scraping()
            return False


        if not status["device_info"]["vendor_id"].startswith(("JK-", "JK_")):
            self.jk.stop_scraping()
            return False

        logger.info("JK BMS found!")
        return True

    def get_settings(self):
        # After successful  connection get_settings will be call to set up the battery.
        # Set the current limits, populate cell count, etc
        # Return True if success, False for failure
        st = self.jk.get_status()["settings"]
        self.cell_count = st["cell_count"]
        self.max_battery_charge_current = st["max_charge_current"]
        self.max_battery_discharge_current = st["max_discharge_current"]
        self.max_battery_voltage = st["cell_ovp"] * self.cell_count
        self.min_battery_voltage = st["cell_uvp"] * self.cell_count

        for c in range(self.cell_count):
            self.cells.append(Cell(False))

        self.capacity = self.jk.get_status()["cell_info"]["capacity_nominal"]

        self.hardware_version = (
            "JKBMS "
            + self.jk.get_status()["device_info"]["hw_rev"]
            + " "
            + str(self.cell_count)
            + " cells"
        )
        logger.info("BAT: " + self.hardware_version)
        return True

    def refresh_data(self):
        # call all functions that will refresh the battery data.
        # This will be called for every iteration (1 second)
        # Return True if success, False for failure

        # result = self.read_soc_data()
        # TODO: check for errors
        st = self.jk.get_status()
        if st is None:
            return False
        if time.time() - st["last_update"] > 30:
            # if data not updated for more than 30s, sth is wrong, then fail
            logger.info("jkbmsble: bluetooth died")

            # if the thread is still alive but data too old there is sth
            # wrong with the bt-connection; restart whole stack
            if not self.resetting:
                self.reset_bluetooth()
                self.jk.start_scraping()
                time.sleep(2)

            return False
        else:
            self.resetting = False

        for c in range(self.cell_count):
            self.cells[c].voltage = st["cell_info"]["voltages"][c]

        self.to_temp(1, st["cell_info"]["temperature_sensor_1"])
        self.to_temp(2, st["cell_info"]["temperature_sensor_2"])
        self.to_temp("mos", st["cell_info"]["temperature_mos"])
        self.current = st["cell_info"]["current"]
        self.voltage = st["cell_info"]["total_voltage"]

        self.soc = st["cell_info"]["battery_soc"]
        self.cycles = st["cell_info"]["cycle_count"]

        self.charge_fet = st["settings"]["charging_switch"]
        self.discharge_fet = st["settings"]["discharging_switch"]
        self.balance_fet = st["settings"]["balancing_switch"]

        self.balancing = False if st["cell_info"]["balancing_action"] == 0.000 else True
        self.balancing_current = (
            st["cell_info"]["balancing_current"]
            if st["cell_info"]["balancing_current"] < 32768 
            else ( 65536/1000 - st["cell_info"]["balancing_current"] ) * -1
        )
        self.balancing_action = st["cell_info"]["balancing_action"]

        # show wich cells are balancing
        for c in range(self.cell_count):
<<<<<<< HEAD
            if self.balancing and ( st["cell_info"]["min_voltage_cell"] == c or st["cell_info"]["max_voltage_cell"] == c ):
=======
            if self.balancing and (
                st["cell_info"]["max_voltage_cell"] == c
                or st["cell_info"]["min_voltage_cell"] == c 
            ):
>>>>>>> f5eb0896
                self.cells[c].balance = True
            else:
                self.cells[c].balance = False

        # protection bits
        # self.protection.soc_low = 2 if status["cell_info"]["battery_soc"] < 10.0 else 0

        # trigger cell imbalance warning when delta is to great
        if st["cell_info"]["delta_cell_voltage"] > min(
            st["settings"]["cell_ovp"] * 0.05, 0.200
        ):
            self.protection.cell_imbalance = 2
        elif st["cell_info"]["delta_cell_voltage"] > min(
            st["settings"]["cell_ovp"] * 0.03, 0.120
        ):
            self.protection.cell_imbalance = 1
        else:
            self.protection.cell_imbalance = 0

        self.protection.voltage_high = 2 if st["warnings"]["cell_overvoltage"] else 0
        self.protection.voltage_low = 2 if st["warnings"]["cell_undervoltage"] else 0

        self.protection.current_over = (
            2
            if (
                st["warnings"]["charge_overcurrent"]
                or st["warnings"]["discharge_overcurrent"]
            )
            else 0
        )
        self.protection.set_IC_inspection = (
            2 if st["cell_info"]["temperature_mos"] > 80 else 0
        )
        self.protection.temp_high_charge = 2 if st["warnings"]["charge_overtemp"] else 0
        self.protection.temp_low_charge = 2 if st["warnings"]["charge_undertemp"] else 0
        self.protection.temp_high_discharge = (
            2 if st["warnings"]["discharge_overtemp"] else 0
        )
        return True

    def reset_bluetooth(self):
        logger.info("reset of bluetooth triggered")
        self.resetting = True
        # if self.jk.is_running():
        # self.jk.stop_scraping()
        logger.info("scraping ended, issuing sys-commands")
        os.system("kill -9 $(pidof bluetoothd)")
        # os.system("/etc/init.d/bluetooth stop") is not enugh, kill -9 via pid is needed
        time.sleep(2)
        os.system("rfkill block bluetooth")
        os.system("rfkill unblock bluetooth")
        os.system("/etc/init.d/bluetooth start")
        logger.info("bluetooth should have been restarted")

    def get_balancing(self):
        return 1 if self.balancing else 0


    def reset_bluetooth(self):
        logger.info("reset of bluetooth triggered")
        self.resetting = True
        # if self.jk.is_running():
        # self.jk.stop_scraping()
        logger.info("scraping ended, issuing sys-commands")
        os.system("kill -9 $(pidof bluetoothd)")
        # os.system("/etc/init.d/bluetooth stop") is not enugh, kill -9 via pid is needed
        time.sleep(2)
        os.system("rfkill block bluetooth")
        os.system("rfkill unblock bluetooth")
        os.system("/etc/init.d/bluetooth start")
        logger.info("bluetooth should have been restarted")<|MERGE_RESOLUTION|>--- conflicted
+++ resolved
@@ -37,11 +37,7 @@
                 device = loop.run_until_complete(t)
 
                 if device is None:
-<<<<<<< HEAD
-                    logger.info("JkbmsBle not found")
-=======
                     logger.info("jkbmsble not found")
->>>>>>> f5eb0896
                     if tries > 2:
                         return False
                 else:
@@ -154,14 +150,10 @@
 
         # show wich cells are balancing
         for c in range(self.cell_count):
-<<<<<<< HEAD
-            if self.balancing and ( st["cell_info"]["min_voltage_cell"] == c or st["cell_info"]["max_voltage_cell"] == c ):
-=======
             if self.balancing and (
-                st["cell_info"]["max_voltage_cell"] == c
-                or st["cell_info"]["min_voltage_cell"] == c 
+                st["cell_info"]["min_voltage_cell"] == c
+                or st["cell_info"]["max_voltage_cell"] == c 
             ):
->>>>>>> f5eb0896
                 self.cells[c].balance = True
             else:
                 self.cells[c].balance = False
