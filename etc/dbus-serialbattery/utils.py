# -*- coding: utf-8 -*-
import logging

import configparser
from pathlib import Path
from typing import List, Any, Callable

import serial
from time import sleep
from struct import unpack_from
import bisect

# Logging
logging.basicConfig()
logger = logging.getLogger("SerialBattery")
logger.setLevel(logging.INFO)

config = configparser.ConfigParser()
path = Path(__file__).parents[0]
default_config_file_path = path.joinpath("config.default.ini").absolute().__str__()
custom_config_file_path = path.joinpath("config.ini").absolute().__str__()
config.read([default_config_file_path, custom_config_file_path])


def _get_list_from_config(
    group: str, option: str, mapper: Callable[[Any], Any] = lambda v: v
) -> List[Any]:
    rawList = config[group][option].split(",")
    return list(
        map(mapper, [item for item in rawList if item != "" and item is not None])
    )


# battery types
# if not specified: baud = 9600

# Constants - Need to dynamically get them in future
DRIVER_VERSION = "1.0"
<<<<<<< HEAD
DRIVER_SUBVERSION = ".0-jkbms_ble (20230508)"
=======
DRIVER_SUBVERSION = ".0 (20230508)"
>>>>>>> 9eb46479
zero_char = chr(48)
degree_sign = "\N{DEGREE SIGN}"

# --------- Battery Current limits ---------
MAX_BATTERY_CHARGE_CURRENT = float(config["DEFAULT"]["MAX_BATTERY_CHARGE_CURRENT"])
MAX_BATTERY_DISCHARGE_CURRENT = float(
    config["DEFAULT"]["MAX_BATTERY_DISCHARGE_CURRENT"]
)

# --------- Cell Voltages ---------
# Description: Cell min/max voltages which are used to calculate the min/max battery voltage
# Example: 16 cells * 3.45V/cell = 55.2V max charge voltage. 16 cells * 2.90V = 46.4V min discharge voltage
MIN_CELL_VOLTAGE = float(config["DEFAULT"]["MIN_CELL_VOLTAGE"])
MAX_CELL_VOLTAGE = float(config["DEFAULT"]["MAX_CELL_VOLTAGE"])
# Max voltage can seen as absorption voltage
FLOAT_CELL_VOLTAGE = float(config["DEFAULT"]["FLOAT_CELL_VOLTAGE"])

# --------- BMS disconnect behaviour ---------
# Description: Block charge and discharge when the communication to the BMS is lost. If you are removing the
#              BMS on purpose, then you have to restart the driver/system to reset the block.
# False: Charge and discharge is not blocked on BMS communication loss
# True: Charge and discharge is blocked on BMS communication loss, it's unblocked when connection is established
#       again or the driver/system is restarted
BLOCK_ON_DISCONNECT = "True" == config["DEFAULT"]["BLOCK_ON_DISCONNECT"]

# --------- Charge mode ---------
# Choose the mode for voltage / current limitations (True / False)
# False is a step mode. This is the default with limitations on hard boundary steps
# True is a linear mode. For CCL and DCL the values between the steps are calculated for smoother values (by WaldemarFech)
#                        For CVL max battery voltage is calculated dynamically in order that the max cell voltage is not exceeded
LINEAR_LIMITATION_ENABLE = "True" == config["DEFAULT"]["LINEAR_LIMITATION_ENABLE"]

# Specify in seconds how often the penalty should be recalculated
LINEAR_RECALCULATION_EVERY = int(config["DEFAULT"]["LINEAR_RECALCULATION_EVERY"])
# Specify in percent when the linear values should be recalculated immediately
# Example: 5 for a immediate change, when the value changes by more than 5%
LINEAR_RECALCULATION_ON_PERC_CHANGE = int(
    config["DEFAULT"]["LINEAR_RECALCULATION_ON_PERC_CHANGE"]
)


# --------- Charge Voltage limitation (affecting CVL) ---------
# Description: Limit max charging voltage (MAX_CELL_VOLTAGE * cell count), switch from max voltage to float voltage (FLOAT_CELL_VOLTAGE * cell count) and back
#     Step mode: After max voltage is reached for MAX_VOLTAGE_TIME_SEC it switches to float voltage. After SoC is below SOC_LEVEL_TO_RESET_VOLTAGE_LIMIT it
#                switches back to max voltage.
#     Linear mode: After max voltage is reachend and cell voltage difference is smaller or equal to CELL_VOLTAGE_DIFF_KEEP_MAX_VOLTAGE_UNTIL it switches to
#                  float voltage after 300 (fixed) additional seconds. After cell voltage difference is greater or equal to CELL_VOLTAGE_DIFF_TO_RESET_VOLTAGE_LIMIT
#                  it switches back to max voltage.
# Example: The battery reached max voltage of 55.2V and hold it for 900 seconds, the the CVL is switched to float voltage of 53.6V to don't stress the batteries.
#          Allow max voltage of 55.2V again, if SoC is once below 90%
#          OR
#          The battery reached max voltage of 55.2V and the max cell difference is 0.010V, then switch to float voltage of 53.6V after 300 additional seconds
#          to don't stress the batteries. Allow max voltage of 55.2V again if max cell difference is above 0.050V
# Charge voltage control management enable (True/False).
CVCM_ENABLE = "True" == config["DEFAULT"]["CVCM_ENABLE"]

# -- CVL reset based on cell voltage diff (linear mode)
# Specify cell voltage diff where CVL limit is kept until diff is equal or lower
CELL_VOLTAGE_DIFF_KEEP_MAX_VOLTAGE_UNTIL = float(
    config["DEFAULT"]["CELL_VOLTAGE_DIFF_KEEP_MAX_VOLTAGE_UNTIL"]
)
# Specify cell voltage diff where CVL limit is reset to max voltage, if value get above
CELL_VOLTAGE_DIFF_TO_RESET_VOLTAGE_LIMIT = float(
    config["DEFAULT"]["CELL_VOLTAGE_DIFF_TO_RESET_VOLTAGE_LIMIT"]
)

# -- CVL Reset based on SoC option
# Reset max voltage after
MAX_VOLTAGE_TIME_SEC = float(config["DEFAULT"]["MAX_VOLTAGE_TIME_SEC"])
# Specify SoC where CVL limit is reset to max voltage
SOC_LEVEL_TO_RESET_VOLTAGE_LIMIT = float(
    config["DEFAULT"]["SOC_LEVEL_TO_RESET_VOLTAGE_LIMIT"]
)


# --------- Cell Voltage Current limitation (affecting CCL/DCL) ---------
# Description: Maximal charge / discharge current will be in-/decreased depending on min and max cell voltages
# Example: 18 cells * 3.55V/cell = 63.9V max charge voltage
#          18 cells * 2.70V/cell = 48.6V min discharge voltage
#          But in reality not all cells reach the same voltage at the same time. The (dis)charge current
#          will be (in-/)decreased, if even ONE SINGLE BATTERY CELL reaches the limits

# Charge current control management referring to cell-voltage enable (True/False).
CCCM_CV_ENABLE = "True" == config["DEFAULT"]["CCCM_CV_ENABLE"]
# Discharge current control management referring to cell-voltage enable (True/False).
DCCM_CV_ENABLE = "True" == config["DEFAULT"]["DCCM_CV_ENABLE"]

# Set steps to reduce battery current
# The current will be changed linear between those steps if LINEAR_LIMITATION_ENABLE is set to True
CELL_VOLTAGES_WHILE_CHARGING = _get_list_from_config(
    "DEFAULT", "CELL_VOLTAGES_WHILE_CHARGING", lambda v: float(v)
)
MAX_CHARGE_CURRENT_CV = _get_list_from_config(
    "DEFAULT",
    "MAX_CHARGE_CURRENT_CV_FRACTION",
    lambda v: MAX_BATTERY_CHARGE_CURRENT * float(v),
)

CELL_VOLTAGES_WHILE_DISCHARGING = _get_list_from_config(
    "DEFAULT", "CELL_VOLTAGES_WHILE_DISCHARGING", lambda v: float(v)
)
MAX_DISCHARGE_CURRENT_CV = _get_list_from_config(
    "DEFAULT",
    "MAX_DISCHARGE_CURRENT_CV_FRACTION",
    lambda v: MAX_BATTERY_DISCHARGE_CURRENT * float(v),
)


# --------- Temperature limitation (affecting CCL/DCL) ---------
# Description: Maximal charge / discharge current will be in-/decreased depending on temperature
# Example: The temperature limit will be monitored to control the currents. If there are two temperature senors,
#          then the worst case will be calculated and the more secure lower current will be set.
# Charge current control management referring to temperature enable (True/False).
CCCM_T_ENABLE = "True" == config["DEFAULT"]["CCCM_T_ENABLE"]
# Charge current control management referring to temperature enable (True/False).
DCCM_T_ENABLE = "True" == config["DEFAULT"]["DCCM_T_ENABLE"]

# Set steps to reduce battery current
# The current will be changed linear between those steps if LINEAR_LIMITATION_ENABLE is set to True
TEMPERATURE_LIMITS_WHILE_CHARGING = _get_list_from_config(
    "DEFAULT", "TEMPERATURE_LIMITS_WHILE_CHARGING", lambda v: float(v)
)
MAX_CHARGE_CURRENT_T = _get_list_from_config(
    "DEFAULT",
    "MAX_CHARGE_CURRENT_T_FRACTION",
    lambda v: MAX_BATTERY_CHARGE_CURRENT * float(v),
)

TEMPERATURE_LIMITS_WHILE_DISCHARGING = _get_list_from_config(
    "DEFAULT", "TEMPERATURE_LIMITS_WHILE_DISCHARGING", lambda v: float(v)
)
MAX_DISCHARGE_CURRENT_T = _get_list_from_config(
    "DEFAULT",
    "MAX_DISCHARGE_CURRENT_T_FRACTION",
    lambda v: MAX_BATTERY_DISCHARGE_CURRENT * float(v),
)


# --------- SOC limitation (affecting CCL/DCL) ---------
# Description: Maximal charge / discharge current will be increased / decreased depending on State of Charge,
#              see CC_SOC_LIMIT1 etc.
# Example: The SoC limit will be monitored to control the currents.
# Charge current control management enable (True/False).
CCCM_SOC_ENABLE = "True" == config["DEFAULT"]["CCCM_SOC_ENABLE"]
# Discharge current control management enable (True/False).
DCCM_SOC_ENABLE = "True" == config["DEFAULT"]["DCCM_SOC_ENABLE"]

# Charge current soc limits
CC_SOC_LIMIT1 = float(config["DEFAULT"]["CC_SOC_LIMIT1"])
CC_SOC_LIMIT2 = float(config["DEFAULT"]["CC_SOC_LIMIT2"])
CC_SOC_LIMIT3 = float(config["DEFAULT"]["CC_SOC_LIMIT3"])

# Charge current limits
CC_CURRENT_LIMIT1 = MAX_BATTERY_CHARGE_CURRENT * float(
    config["DEFAULT"]["CC_CURRENT_LIMIT1_FRACTION"]
)
CC_CURRENT_LIMIT2 = MAX_BATTERY_CHARGE_CURRENT * float(
    config["DEFAULT"]["CC_CURRENT_LIMIT2_FRACTION"]
)
CC_CURRENT_LIMIT3 = MAX_BATTERY_CHARGE_CURRENT * float(
    config["DEFAULT"]["CC_CURRENT_LIMIT3_FRACTION"]
)

# Discharge current soc limits
DC_SOC_LIMIT1 = float(config["DEFAULT"]["DC_SOC_LIMIT1"])
DC_SOC_LIMIT2 = float(config["DEFAULT"]["DC_SOC_LIMIT2"])
DC_SOC_LIMIT3 = float(config["DEFAULT"]["DC_SOC_LIMIT3"])

# Discharge current limits
DC_CURRENT_LIMIT1 = MAX_BATTERY_DISCHARGE_CURRENT * float(
    config["DEFAULT"]["DC_CURRENT_LIMIT1_FRACTION"]
)
DC_CURRENT_LIMIT2 = MAX_BATTERY_DISCHARGE_CURRENT * float(
    config["DEFAULT"]["DC_CURRENT_LIMIT2_FRACTION"]
)
DC_CURRENT_LIMIT3 = MAX_BATTERY_DISCHARGE_CURRENT * float(
    config["DEFAULT"]["DC_CURRENT_LIMIT3_FRACTION"]
)


# --------- Time-To-Go ---------
# Description: Calculates the time to go shown in the GUI
TIME_TO_GO_ENABLE = "True" == config["DEFAULT"]["TIME_TO_GO_ENABLE"]

# --------- Time-To-Soc ---------
# Description: Calculates the time to a specific SoC
# Example: TIME_TO_SOC_POINTS = 50, 25, 15, 0
#          6h 24m remaining until 50% SoC
#          17h 36m remaining until 25% SoC
#          22h 5m remaining until 15% SoC
#          28h 48m remaining until 0% SoC
# Set of SoC percentages to report on dbus and MQTT. The more you specify the more it will impact system performance.
# [Valid values 0-100, comma separated list. More that 20 intervals are not recommended]
# Example: TIME_TO_SOC_POINTS = 100, 95, 90, 85, 75, 50, 25, 20, 10, 0
# Leave empty to disable
TIME_TO_SOC_POINTS = _get_list_from_config(
    "DEFAULT", "TIME_TO_SOC_POINTS", lambda v: int(v)
)
# Specify TimeToSoc value type [Valid values 1, 2, 3]
# 1 Seconds
# 2 Time string <days>d <hours>h <minutes>m <seconds>s
# 3 Both seconds and time string "<seconds> [<days>d <hours>h <minutes>m <seconds>s]"
TIME_TO_SOC_VALUE_TYPE = int(config["DEFAULT"]["TIME_TO_SOC_VALUE_TYPE"])
# Specify in seconds how often the TimeToSoc should be recalculated
# Minimum are 5 seconds to prevent CPU overload
TIME_TO_SOC_RECALCULATE_EVERY = (
    int(config["DEFAULT"]["TIME_TO_SOC_RECALCULATE_EVERY"])
    if int(config["DEFAULT"]["TIME_TO_SOC_RECALCULATE_EVERY"]) > 5
    else 5
)
# Include TimeToSoC points when moving away from the SoC point [Valid values True, False]
# These will be as negative time. Disabling this improves performance slightly
TIME_TO_SOC_INC_FROM = "True" == config["DEFAULT"]["TIME_TO_SOC_INC_FROM"]


# --------- Additional settings ---------
# Specify only one BMS type to load else leave empty to try to load all availabe
# LltJbd, Ant, Daly, Daly, Jkbms, Lifepower, Renogy, Renogy, Ecs
BMS_TYPE = config["DEFAULT"]["BMS_TYPE"]

# Publish the config settings to the dbus path "/Info/Config/"
PUBLISH_CONFIG_VALUES = int(config["DEFAULT"]["PUBLISH_CONFIG_VALUES"])

# Select the format of cell data presented on dbus [Valid values 0,1,2,3]
# 0 Do not publish all the cells (only the min/max cell data as used by the default GX)
# 1 Format: /Voltages/Cell (also available for display on Remote Console)
# 2 Format: /Cell/#/Volts
# 3 Both formats 1 and 2
BATTERY_CELL_DATA_FORMAT = int(config["DEFAULT"]["BATTERY_CELL_DATA_FORMAT"])

# Simulate Midpoint graph (True/False).
MIDPOINT_ENABLE = "True" == config["DEFAULT"]["MIDPOINT_ENABLE"]

# Battery temperature
# Specifiy how the battery temperature is assembled
# 0 Get mean of temp sensor 1 and temp sensor 2
# 1 Get only temp from temp sensor 1
# 2 Get only temp from temp sensor 2
TEMP_BATTERY = int(config["DEFAULT"]["TEMP_BATTERY"])

# Temperature sensor 1 name
TEMP_1_NAME = config["DEFAULT"]["TEMP_1_NAME"]

# Temperature sensor 2 name
TEMP_2_NAME = config["DEFAULT"]["TEMP_2_NAME"]


# --------- BMS specific settings ---------

# -- LltJbd settings
# SoC low levels
# NOTE: SOC_LOW_WARNING is also used to calculate the Time-To-Go even if you are not using a LltJbd BMS
SOC_LOW_WARNING = float(config["DEFAULT"]["SOC_LOW_WARNING"])
SOC_LOW_ALARM = float(config["DEFAULT"]["SOC_LOW_ALARM"])

# -- Daly settings
# Battery capacity (amps) if the BMS does not support reading it
BATTERY_CAPACITY = float(config["DEFAULT"]["BATTERY_CAPACITY"])
# Invert Battery Current. Default non-inverted. Set to -1 to invert
INVERT_CURRENT_MEASUREMENT = int(config["DEFAULT"]["INVERT_CURRENT_MEASUREMENT"])

# -- ESC GreenMeter and Lipro device settings
GREENMETER_ADDRESS = int(config["DEFAULT"]["GREENMETER_ADDRESS"])
LIPRO_START_ADDRESS = int(config["DEFAULT"]["LIPRO_START_ADDRESS"])
LIPRO_END_ADDRESS = int(config["DEFAULT"]["LIPRO_END_ADDRESS"])
LIPRO_CELL_COUNT = int(config["DEFAULT"]["LIPRO_CELL_COUNT"])


# --------- Functions ---------
def constrain(val, min_val, max_val):
    if min_val > max_val:
        min_val, max_val = max_val, min_val
    return min(max_val, max(min_val, val))


def mapRange(inValue, inMin, inMax, outMin, outMax):
    return outMin + (((inValue - inMin) / (inMax - inMin)) * (outMax - outMin))


def mapRangeConstrain(inValue, inMin, inMax, outMin, outMax):
    return constrain(mapRange(inValue, inMin, inMax, outMin, outMax), outMin, outMax)


def calcLinearRelationship(inValue, inArray, outArray):
    if inArray[0] > inArray[-1]:  # change compare-direction in array
        return calcLinearRelationship(inValue, inArray[::-1], outArray[::-1])
    else:
        # Handle out of bounds
        if inValue <= inArray[0]:
            return outArray[0]
        if inValue >= inArray[-1]:
            return outArray[-1]

        # else calculate linear current between the setpoints
        idx = bisect.bisect(inArray, inValue)
        upperIN = inArray[idx - 1]  # begin with idx 0 as max value
        upperOUT = outArray[idx - 1]
        lowerIN = inArray[idx]
        lowerOUT = outArray[idx]
        return mapRangeConstrain(inValue, lowerIN, upperIN, lowerOUT, upperOUT)


def calcStepRelationship(inValue, inArray, outArray, returnLower):
    if inArray[0] > inArray[-1]:  # change compare-direction in array
        return calcStepRelationship(inValue, inArray[::-1], outArray[::-1], returnLower)

    # Handle out of bounds
    if inValue <= inArray[0]:
        return outArray[0]
    if inValue >= inArray[-1]:
        return outArray[-1]

    # else get index between the setpoints
    idx = bisect.bisect(inArray, inValue)

    return outArray[idx] if returnLower else outArray[idx - 1]


def is_bit_set(tmp):
    return False if tmp == zero_char else True


def kelvin_to_celsius(kelvin_temp):
    return kelvin_temp - 273.1


def format_value(value, prefix, suffix):
    return (
        None
        if value is None
        else ("" if prefix is None else prefix)
        + str(value)
        + ("" if suffix is None else suffix)
    )


def read_serial_data(
    command, port, baud, length_pos, length_check, length_fixed=None, length_size=None
):
    try:
        with serial.Serial(port, baudrate=baud, timeout=0.1) as ser:
            return read_serialport_data(
                ser, command, length_pos, length_check, length_fixed, length_size
            )

    except serial.SerialException as e:
        logger.error(e)
        return False


# Open the serial port
# Return variable for the openned port
def open_serial_port(port, baud):
    ser = None
    tries = 3
    while tries > 0:
        try:
            ser = serial.Serial(port, baudrate=baud, timeout=0.1)
            tries = 0
        except serial.SerialException as e:
            logger.error(e)
            tries -= 1

    return ser


# Read data from previously opened serial port
def read_serialport_data(
    ser: serial.Serial,
    command,
    length_pos,
    length_check,
    length_fixed=None,
    length_size=None,
):
    try:
        ser.flushOutput()
        ser.flushInput()
        ser.write(command)

        length_byte_size = 1
        if length_size is not None:
            if length_size.upper() == "H":
                length_byte_size = 2
            elif length_size.upper() == "I" or length_size.upper() == "L":
                length_byte_size = 4

        count = 0
        toread = ser.inWaiting()

        while toread < (length_pos + length_byte_size):
            sleep(0.005)
            toread = ser.inWaiting()
            count += 1
            if count > 50:
                logger.error(">>> ERROR: No reply - returning")
                return False

        # logger.info('serial data toread ' + str(toread))
        res = ser.read(toread)
        if length_fixed is not None:
            length = length_fixed
        else:
            if len(res) < (length_pos + length_byte_size):
                logger.error(
                    ">>> ERROR: No reply - returning [len:" + str(len(res)) + "]"
                )
                return False
            length_size = length_size if length_size is not None else "B"
            length = unpack_from(">" + length_size, res, length_pos)[0]

        # logger.info('serial data length ' + str(length))

        count = 0
        data = bytearray(res)
        while len(data) <= length + length_check:
            res = ser.read(length + length_check)
            data.extend(res)
            # logger.info('serial data length ' + str(len(data)))
            sleep(0.005)
            count += 1
            if count > 150:
                logger.error(
                    ">>> ERROR: No reply - returning [len:"
                    + str(len(data))
                    + "/"
                    + str(length + length_check)
                    + "]"
                )
                return False

        return data

    except serial.SerialException as e:
        logger.error(e)
        return False


locals_copy = locals().copy()


def publish_config_variables(dbusservice):
    for variable, value in locals_copy.items():
        if variable.startswith("__"):
            continue
        if (
            isinstance(value, float)
            or isinstance(value, int)
            or isinstance(value, str)
            or isinstance(value, List)
        ):
            dbusservice.add_path(f"/Info/Config/{variable}", value)<|MERGE_RESOLUTION|>--- conflicted
+++ resolved
@@ -36,11 +36,7 @@
 
 # Constants - Need to dynamically get them in future
 DRIVER_VERSION = "1.0"
-<<<<<<< HEAD
-DRIVER_SUBVERSION = ".0-jkbms_ble (20230508)"
-=======
 DRIVER_SUBVERSION = ".0 (20230508)"
->>>>>>> 9eb46479
 zero_char = chr(48)
 degree_sign = "\N{DEGREE SIGN}"
 
