#!/bin/bash

# remove comment for easier troubleshooting
#set -x

<<<<<<< HEAD
# handle read only mounts
bash /opt/victronenergy/swupdate-scripts/remount-rw.sh
=======
# disable driver
bash /data/etc/dbus-serialbattery/disable.sh
>>>>>>> 07af17e0


# remove files in Victron directory. Don't use variables here,
# since on an error the whole /opt/victronenergy gets deleted
rm -rf /opt/victronenergy/service/dbus-serialbattery
rm -rf /opt/victronenergy/service-templates/dbus-serialbattery
rm -rf /opt/victronenergy/dbus-serialbattery


# restore GUI changes
/data/etc/dbus-serialbattery/restore-gui.sh


<<<<<<< HEAD
# kill serial starter, to reload changes
pkill -f "/opt/victronenergy/serial-starter/serial-starter.sh"

# kill driver, if running
pkill -f "serialbattery"
pkill -f "blebattery"


# restore GUI changes
/data/etc/dbus-serialbattery/restore-gui.sh


=======
>>>>>>> 07af17e0
# uninstall modules
read -r -p "Do you want to uninstall bleak, python3-pip and python3-modules? If you don't know just press enter. [y/N] " response
echo
response=${response,,} # tolower
if [[ $response =~ ^(y) ]]; then
    echo "Uninstalling modules..."
    pip3 uninstall bleak
    opkg remove python3-pip python3-modules
    echo "done."
    echo
fi


<<<<<<< HEAD
echo "The driver was uninstalled. To delete also the install files run \"rm -rf /data/etc/dbus-serialbattery\" now."
=======
read -r -p "Do you want to delete the install and configuration files in \"/data/etc/dbus-serialbattery\"? If you don't know just press enter. [y/N] " response
echo
response=${response,,} # tolower
if [[ $response =~ ^(y) ]]; then
    rm -rf /data/etc/dbus-serialbattery
    echo "The folder \"/data/etc/dbus-serialbattery\" was removed."
    echo
fi


echo "The dbus-serialbattery driver was uninstalled. Please reboot."
>>>>>>> 07af17e0
echo<|MERGE_RESOLUTION|>--- conflicted
+++ resolved
@@ -3,13 +3,8 @@
 # remove comment for easier troubleshooting
 #set -x
 
-<<<<<<< HEAD
-# handle read only mounts
-bash /opt/victronenergy/swupdate-scripts/remount-rw.sh
-=======
 # disable driver
 bash /data/etc/dbus-serialbattery/disable.sh
->>>>>>> 07af17e0
 
 
 # remove files in Victron directory. Don't use variables here,
@@ -23,21 +18,11 @@
 /data/etc/dbus-serialbattery/restore-gui.sh
 
 
-<<<<<<< HEAD
-# kill serial starter, to reload changes
-pkill -f "/opt/victronenergy/serial-starter/serial-starter.sh"
-
-# kill driver, if running
-pkill -f "serialbattery"
-pkill -f "blebattery"
-
 
 # restore GUI changes
 /data/etc/dbus-serialbattery/restore-gui.sh
 
 
-=======
->>>>>>> 07af17e0
 # uninstall modules
 read -r -p "Do you want to uninstall bleak, python3-pip and python3-modules? If you don't know just press enter. [y/N] " response
 echo
@@ -51,9 +36,6 @@
 fi
 
 
-<<<<<<< HEAD
-echo "The driver was uninstalled. To delete also the install files run \"rm -rf /data/etc/dbus-serialbattery\" now."
-=======
 read -r -p "Do you want to delete the install and configuration files in \"/data/etc/dbus-serialbattery\"? If you don't know just press enter. [y/N] " response
 echo
 response=${response,,} # tolower
@@ -65,5 +47,4 @@
 
 
 echo "The dbus-serialbattery driver was uninstalled. Please reboot."
->>>>>>> 07af17e0
 echo