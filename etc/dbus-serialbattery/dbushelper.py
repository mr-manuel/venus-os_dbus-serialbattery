# -*- coding: utf-8 -*-
import sys
import os
import platform
import dbus  # pyright: ignore[reportMissingImports]
import traceback
from time import sleep, time
from utils import logger, publish_config_variables
import utils
from xml.etree import ElementTree

# Victron packages
sys.path.insert(
    1,
    os.path.join(
        os.path.dirname(__file__),
        "/opt/victronenergy/dbus-systemcalc-py/ext/velib_python",
    ),
)
<<<<<<< HEAD
from vedbus import VeDbusService  # noqa: E402 # pyright: ignore[reportMissingImports]
from settingsdevice import (  # noqa: E402 # pyright: ignore[reportMissingImports]
    SettingsDevice,
)
from utils import logger, publish_config_variables  # noqa: E402
import utils  # noqa: E402
=======
from vedbus import VeDbusService  # noqa: E402
from settingsdevice import (  # noqa: E402
    SettingsDevice,
)
>>>>>>> 525d241c


def get_bus() -> dbus.bus.BusConnection:
    return (
        dbus.SessionBus()
        if "DBUS_SESSION_BUS_ADDRESS" in os.environ
        else dbus.SystemBus()
    )


class DbusHelper:
    EMPTY_DICT = {}

    def __init__(self, battery):
        self.battery = battery
        self.instance = 1
        self.settings = None
        self.error = {"count": 0, "timestamp_first": None, "timestamp_last": None}
        self.block_because_disconnect = False
        self.cell_voltages_good = False
        self._dbusname = (
            "com.victronenergy.battery."
            + self.battery.port[self.battery.port.rfind("/") + 1 :]
        )
        self._dbusservice = VeDbusService(self._dbusname, get_bus())
        self.bms_id = "".join(
            # remove all non alphanumeric characters from the identifier
            c if c.isalnum() else "_"
            for c in self.battery.unique_identifier()
        )
        self.path_battery = None
        self.save_charge_details_last = {
            "allow_max_voltage": self.battery.allow_max_voltage,
            "max_voltage_start_time": self.battery.max_voltage_start_time,
            "soc_reset_last_reached": self.battery.soc_reset_last_reached,
            "soc_calc": (
                self.battery.soc_calc if self.battery.soc_calc is not None else ""
            ),
        }

    def create_pid_file(self) -> None:
        """
        Create a pid file for the driver with the device instance as file name suffix.
        Keep the file locked for the entire script runtime, to prevent another instance from running with
        the same device instance. This is achieved by maintaining a reference to the "pid_file" object for
        the entire script runtime storing "pid_file" as an instance variable "self.pid_file".
        """
        # only used for this function
        import fcntl

        # path to the PID file
        pid_file_path = f"/var/tmp/dbus-serialbattery_{self.instance}.pid"

        try:
            # open file in append mode to not flush content, if the file is locked
            self.pid_file = open(pid_file_path, "a")

            # try to lock the file
            fcntl.flock(self.pid_file, fcntl.LOCK_EX | fcntl.LOCK_NB)

        # fail, if the file is already locked
        except OSError:
            logger.error(
                "** DRIVER STOPPED! Another battery with the same serial number/unique identifier "
                + f'"{self.battery.unique_identifier()}" found! **'
            )
            logger.error("Please check that the batteries have unique identifiers.")

            if "Ah" in self.battery.unique_identifier():
                logger.error("Change the battery capacities to be unique.")
                logger.error("Example for batteries with 280 Ah:")
                logger.error("- Battery 1: 279 Ah")
                logger.error("- Battery 2: 280 Ah")
                logger.error("- Battery 3: 281 Ah")
                logger.error("This little difference does not matter for the battery.")
            else:
                logger.error(
                    "Change the customizable field in your BMS settings to be unique."
                )
            logger.error(
                "To see which battery already uses this serial number/unique identifier check "
                + f'this file "{pid_file_path}"'
            )

            self.pid_file.close()
            sleep(60)
            sys.exit(1)

        except Exception:
            (
                exception_type,
                exception_object,
                exception_traceback,
            ) = sys.exc_info()
            file = exception_traceback.tb_frame.f_code.co_filename
            line = exception_traceback.tb_lineno
            logger.error(
                f"Exception occurred: {repr(exception_object)} of type {exception_type} in {file} line #{line}"
            )

        # Seek to the beginning of the file
        self.pid_file.seek(0)
        # Truncate the file to 0 bytes
        self.pid_file.truncate()
        # Write content to file
        self.pid_file.write(f"{self._dbusname}:{os.getpid()}\n")
        # Flush the file buffer
        self.pid_file.flush()

        # Ensure the changes are written to the disk
        # os.fsync(self.pid_file.fileno())

        logger.info(f"PID file created successfully: {pid_file_path}")

    def setup_instance(self):
        """
        Sets up the instance of the battery by checking if it was already connected once.
        If the battery was already connected, it retrieves the instance from the dbus settings and
            updates the last seen time.
        If the battery was not connected before, it creates the settings and sets the instance to the
            next available one.
        """

        # bms_id = self.battery.production if self.battery.production is not None else \
        #     self.battery.port[self.battery.port.rfind('/') + 1:]
        # bms_id = self.battery.port[self.battery.port.rfind("/") + 1 :]
        logger.debug("setup_instance(): start")

        custom_name = self.battery.custom_name()
        device_instance = "1"
        device_instances_used = []
        found_bms = False
        self.path_battery = "/Settings/Devices/serialbattery" + "_" + str(self.bms_id)

        # prepare settings class
        self.settings = SettingsDevice(
            get_bus(), self.EMPTY_DICT, self.handle_changed_setting
        )
        logger.debug("setup_instance(): SettingsDevice")

        # get all the settings from the dbus
        settings_from_dbus = self.getSettingsWithValues(
            get_bus(),
            "com.victronenergy.settings",
            "/Settings/Devices",
        )
        logger.debug("setup_instance(): getSettingsWithValues")
        # output:
        # {
        #     "Settings": {
        #         "Devices": {
        #             "serialbattery_JK_B2A20S20P": {
        #                 "AllowMaxVoltage",
        #                 "ClassAndVrmInstance": "battery:3",
        #                 "CustomName": "My Battery 1",
        #                 "LastSeen": "1700926114",
        #                 "MaxVoltageStartTime": "",
        #                 "SocResetLastReached": 0,
        #                 "UniqueIdentifier": "JK_B2A20S20P",
        #             },
        #             "serialbattery_JK_B2A20S25P": {
        #                 "AllowMaxVoltage",
        #                 "ClassAndVrmInstance": "battery:4",
        #                 "CustomName": "My Battery 2",
        #                 "LastSeen": "1700926114",
        #                 "MaxVoltageStartTime": "",
        #                 "SocResetLastReached": 0,
        #                 "UniqueIdentifier": "JK_B2A20S25P",
        #             },
        #             "serialbattery_ttyUSB0": {
        #                 "ClassAndVrmInstance": "battery:1",
        #             },
        #             "serialbattery_ttyUSB1": {
        #                 "ClassAndVrmInstance": "battery:2",
        #             },
        #             "vegps_ttyUSB0": {
        #                 "ClassAndVrmInstance": "gps:0"
        #             },
        #         }
        #     }
        # }

        # loop through devices in dbus settings
        if (
            "Settings" in settings_from_dbus
            and "Devices" in settings_from_dbus["Settings"]
        ):
            for key, value in settings_from_dbus["Settings"]["Devices"].items():
                # check if it's a serialbattery
                if "serialbattery" in key:
                    # check used device instances
                    if "ClassAndVrmInstance" in value:
                        device_instances_used.append(
                            value["ClassAndVrmInstance"][
                                value["ClassAndVrmInstance"].rfind(":") + 1 :
                            ]
                        )

                    # check the unique identifier, if the battery was already connected once
                    # if so, get the last saved data
                    if (
                        "UniqueIdentifier" in value
                        and value["UniqueIdentifier"] == self.bms_id
                    ):
                        # set found_bms to true
                        found_bms = True

                        # get the instance from the object name
                        device_instance = int(
                            value["ClassAndVrmInstance"][
                                value["ClassAndVrmInstance"].rfind(":") + 1 :
                            ]
                        )
                        logger.info(
                            f"Found existing battery with DeviceInstance = {device_instance}"
                        )

                        # check if the battery has AllowMaxVoltage set
                        if (
                            "AllowMaxVoltage" in value
                            and value["AllowMaxVoltage"] != ""
                        ):

                            try:
                                self.battery.allow_max_voltage = (
                                    True
                                    if int(value["AllowMaxVoltage"]) == 1
                                    else False
                                )
                            except Exception:
                                logger.error(
                                    "AllowMaxVoltage could not be converted to type int: "
                                    + str(value["AllowMaxVoltage"])
                                )
                                pass

                        # check if the battery has CustomName set
                        if "CustomName" in value and value["CustomName"] != "":
                            custom_name = value["CustomName"]

                        # check if the battery has MaxVoltageStartTime set
                        if (
                            "MaxVoltageStartTime" in value
                            and value["MaxVoltageStartTime"] != ""
                        ):
                            try:
                                self.battery.max_voltage_start_time = int(
                                    value["MaxVoltageStartTime"]
                                )
                            except Exception:
                                logger.error(
                                    "MaxVoltageStartTime could not be converted to type int: "
                                    + str(value["MaxVoltageStartTime"])
                                )
                                pass

                        # check if the battery has SocCalc set
                        # load SOC from dbus only if SOC_CALCULATION is enabled
                        if utils.SOC_CALCULATION:
                            if "SocCalc" in value:
                                try:
                                    self.battery.soc_calc = float(value["SocCalc"])
                                    logger.debug(
                                        f"Soc_calc read from dbus: {self.battery.soc_calc}"
                                    )
                                except Exception:
                                    logger.error(
                                        "SocCalc could not be converted to type float: "
                                        + str(value["SocCalc"])
                                    )
                                    pass
                            else:
                                logger.debug("Soc_calc not found in dbus")

                        # check if the battery has SocResetLastReached set
                        if (
                            "SocResetLastReached" in value
                            and value["SocResetLastReached"] != ""
                        ):
                            try:
                                self.battery.soc_reset_last_reached = int(
                                    value["SocResetLastReached"]
                                )
                            except Exception:
                                logger.error(
                                    "SocResetLastReached could not be converted to type int: "
                                    + str(value["SocResetLastReached"])
                                )
                                pass

                    # check the last seen time and remove the battery it it was not seen for 30 days
                    elif "LastSeen" in value and int(value["LastSeen"]) < int(
                        time()
                    ) - (60 * 60 * 24 * 30):
                        # remove entry
                        del_return = self.removeSetting(
                            get_bus(),
                            "com.victronenergy.settings",
                            "/Settings/Devices/" + key,
                            [
                                "AllowMaxVoltage",
                                "ClassAndVrmInstance",
                                "CustomName",
                                "LastSeen",
                                "MaxVoltageStartTime",
                                "SocCalc",
                                "SocResetLastReached",
                                "UniqueIdentifier",
                            ],
                        )
                        logger.info(
                            f"Remove /Settings/Devices/{key} from dbus. Delete result: {del_return}"
                        )

                    # check if the battery has a last seen time, if not then it's an old entry and can be removed
                    elif "LastSeen" not in value:
                        del_return = self.removeSetting(
                            get_bus(),
                            "com.victronenergy.settings",
                            "/Settings/Devices/" + key,
                            ["ClassAndVrmInstance"],
                        )
                        logger.info(
                            f"Remove /Settings/Devices/{key} from dbus. "
                            + f"Old entry. Delete result: {del_return}"
                        )

                if "ruuvi" in key:
                    # check if Ruuvi tag is enabled, if not remove entry.
                    if (
                        "Enabled" in value
                        and value["Enabled"] == "0"
                        and "ClassAndVrmInstance" not in value
                    ):
                        del_return = self.removeSetting(
                            get_bus(),
                            "com.victronenergy.settings",
                            "/Settings/Devices/" + key,
                            ["CustomName", "Enabled", "TemperatureType"],
                        )
                        logger.info(
                            f"Remove /Settings/Devices/{key} from dbus. "
                            + f"Ruuvi tag was disabled and had no ClassAndVrmInstance. Delete result: {del_return}"
                        )

        logger.debug("setup_instance(): for loop ended")

        # create class and crm instance
        class_and_vrm_instance = "battery:" + str(device_instance)

        # preare settings and write them to com.victronenergy.settings
        settings = {
            "AllowMaxVoltage": [
                self.path_battery + "/AllowMaxVoltage",
                1 if self.battery.allow_max_voltage else 0,
                0,
                0,
            ],
            "ClassAndVrmInstance": [
                self.path_battery + "/ClassAndVrmInstance",
                class_and_vrm_instance,
                0,
                0,
            ],
            "CustomName": [
                self.path_battery + "/CustomName",
                custom_name,
                0,
                0,
            ],
            "LastSeen": [
                self.path_battery + "/LastSeen",
                int(time()),
                0,
                0,
            ],
            "MaxVoltageStartTime": [
                self.path_battery + "/MaxVoltageStartTime",
                (
                    self.battery.max_voltage_start_time
                    if self.battery.max_voltage_start_time is not None
                    else ""
                ),
                0,
                0,
            ],
            "SocCalc": [
                self.path_battery + "/SocCalc",
                (self.battery.soc_calc if self.battery.soc_calc is not None else ""),
                0,
                0,
            ],
            "SocResetLastReached": [
                self.path_battery + "/SocResetLastReached",
                self.battery.soc_reset_last_reached,
                0,
                0,
            ],
            "UniqueIdentifier": [
                self.path_battery + "/UniqueIdentifier",
                self.bms_id,
                0,
                0,
            ],
        }

        # update last seen
        if found_bms:
            self.setSetting(
                get_bus(),
                "com.victronenergy.settings",
                self.path_battery,
                "LastSeen",
                int(time()),
            )

        self.settings.addSettings(settings)
        self.battery.role, self.instance = self.get_role_instance()

        # create pid file
        self.create_pid_file()

        logger.info(f"Used DeviceInstances = {device_instances_used}")

    def get_role_instance(self):
        val = self.settings["ClassAndVrmInstance"].split(":")
        logger.info("DeviceInstance = %d", int(val[1]))
        return val[0], int(val[1])

    def handle_changed_setting(self, setting, oldvalue, newvalue):
        if setting == "ClassAndVrmInstance":
            self.battery.role, self.instance = self.get_role_instance()
            logger.info(f"Changed DeviceInstance = {self.instance}")
            return
        if setting == "CustomName":
            logger.info(f"Changed CustomName = {newvalue}")
            return

    # this function is called when the battery is initiated
    def setup_vedbus(self):
        # Set up dbus service and device instance
        # and notify of all the attributes we intend to update
        # This is only called once when a battery is initiated
        self.setup_instance()
        logger.info("%s" % (self._dbusname))

        # Get the settings for the battery
        if not self.battery.get_settings():
            return False

        # Create the management objects, as specified in the ccgx dbus-api document
        self._dbusservice.add_path("/Mgmt/ProcessName", __file__)
        self._dbusservice.add_path(
            "/Mgmt/ProcessVersion", "Python " + platform.python_version()
        )
        self._dbusservice.add_path("/Mgmt/Connection", self.battery.connection_name())

        # Create the mandatory objects
        self._dbusservice.add_path("/DeviceInstance", self.instance)
        self._dbusservice.add_path("/ProductId", 0x0)
        self._dbusservice.add_path("/ProductName", self.battery.product_name())
        self._dbusservice.add_path("/FirmwareVersion", str(utils.DRIVER_VERSION))
        self._dbusservice.add_path("/HardwareVersion", self.battery.hardware_version)
        self._dbusservice.add_path("/Connected", 1)
        self._dbusservice.add_path(
            "/CustomName",
<<<<<<< HEAD
            self.battery.custom_name(),
            writeable=True,
            onchangecallback=self.battery.custom_name_callback,
        )
        self._dbusservice.add_path(
            "/Serial", self.battery.unique_identifier(), writeable=True
=======
            self.settings["CustomName"],
            writeable=True,
            onchangecallback=self.custom_name_callback,
>>>>>>> 525d241c
        )
        self._dbusservice.add_path("/Serial", self.bms_id, writeable=True)
        self._dbusservice.add_path(
            "/DeviceName", self.battery.custom_field, writeable=True
        )

        # Create static battery info
        self._dbusservice.add_path(
            "/Info/BatteryLowVoltage",
            self.battery.min_battery_voltage,
            writeable=True,
        )
        self._dbusservice.add_path(
            "/Info/MaxChargeVoltage",
            self.battery.max_battery_voltage,
            writeable=True,
            gettextcallback=lambda p, v: "{:0.2f}V".format(v),
        )
        self._dbusservice.add_path(
            "/Info/MaxChargeCurrent",
            self.battery.max_battery_charge_current,
            writeable=True,
            gettextcallback=lambda p, v: "{:0.2f}A".format(v),
        )
        self._dbusservice.add_path(
            "/Info/MaxDischargeCurrent",
            self.battery.max_battery_discharge_current,
            writeable=True,
            gettextcallback=lambda p, v: "{:0.2f}A".format(v),
        )

        self._dbusservice.add_path("/Info/ChargeMode", None, writeable=True)
        self._dbusservice.add_path("/Info/ChargeModeDebug", None, writeable=True)
        self._dbusservice.add_path("/Info/ChargeLimitation", None, writeable=True)
        self._dbusservice.add_path("/Info/DischargeLimitation", None, writeable=True)

        self._dbusservice.add_path(
            "/System/NrOfCellsPerBattery", self.battery.cell_count, writeable=True
        )
        self._dbusservice.add_path("/System/NrOfModulesOnline", 1, writeable=True)
        self._dbusservice.add_path("/System/NrOfModulesOffline", 0, writeable=True)
        self._dbusservice.add_path(
            "/System/NrOfModulesBlockingCharge", None, writeable=True
        )
        self._dbusservice.add_path(
            "/System/NrOfModulesBlockingDischarge", None, writeable=True
        )
        self._dbusservice.add_path(
            "/Capacity",
            self.battery.get_capacity_remain(),
            writeable=True,
            gettextcallback=lambda p, v: "{:0.2f}Ah".format(v),
        )
        self._dbusservice.add_path(
            "/InstalledCapacity",
            self.battery.capacity,
            writeable=True,
            gettextcallback=lambda p, v: "{:0.0f}Ah".format(v),
        )
        self._dbusservice.add_path(
            "/ConsumedAmphours",
            None,
            writeable=True,
            gettextcallback=lambda p, v: "{:0.0f}Ah".format(v),
        )

        # Create SOC, DC and System items
        self._dbusservice.add_path("/Soc", None, writeable=True)
        # add original SOC for comparing
        if utils.SOC_CALCULATION:
            self._dbusservice.add_path("/SocBms", None, writeable=True)

        self._dbusservice.add_path(
            "/Dc/0/Voltage",
            None,
            writeable=True,
            gettextcallback=lambda p, v: "{:2.2f}V".format(v),
        )
        self._dbusservice.add_path(
            "/Dc/0/Current",
            None,
            writeable=True,
            gettextcallback=lambda p, v: "{:2.2f}A".format(v),
        )
        self._dbusservice.add_path(
            "/Dc/0/Power",
            None,
            writeable=True,
            gettextcallback=lambda p, v: "{:0.0f}W".format(v),
        )
        self._dbusservice.add_path("/Dc/0/Temperature", None, writeable=True)
        self._dbusservice.add_path(
            "/Dc/0/MidVoltage",
            None,
            writeable=True,
            gettextcallback=lambda p, v: "{:0.2f}V".format(v),
        )
        self._dbusservice.add_path(
            "/Dc/0/MidVoltageDeviation",
            None,
            writeable=True,
            gettextcallback=lambda p, v: "{:0.1f}%".format(v),
        )

        # Create battery extras
        self._dbusservice.add_path("/System/MinCellTemperature", None, writeable=True)
        self._dbusservice.add_path("/System/MinTemperatureCellId", None, writeable=True)
        self._dbusservice.add_path("/System/MaxCellTemperature", None, writeable=True)
        self._dbusservice.add_path("/System/MaxTemperatureCellId", None, writeable=True)
        self._dbusservice.add_path("/System/MOSTemperature", None, writeable=True)
        self._dbusservice.add_path("/System/Temperature1", None, writeable=True)
        self._dbusservice.add_path("/System/Temperature1Name", None, writeable=True)
        self._dbusservice.add_path("/System/Temperature2", None, writeable=True)
        self._dbusservice.add_path("/System/Temperature2Name", None, writeable=True)
        self._dbusservice.add_path("/System/Temperature3", None, writeable=True)
        self._dbusservice.add_path("/System/Temperature3Name", None, writeable=True)
        self._dbusservice.add_path("/System/Temperature4", None, writeable=True)
        self._dbusservice.add_path("/System/Temperature4Name", None, writeable=True)
        self._dbusservice.add_path(
            "/System/MaxCellVoltage",
            None,
            writeable=True,
            gettextcallback=lambda p, v: "{:0.3f}V".format(v),
        )
        self._dbusservice.add_path("/System/MaxVoltageCellId", None, writeable=True)
        self._dbusservice.add_path(
            "/System/MinCellVoltage",
            None,
            writeable=True,
            gettextcallback=lambda p, v: "{:0.3f}V".format(v),
        )
        self._dbusservice.add_path("/System/MinVoltageCellId", None, writeable=True)
        self._dbusservice.add_path("/History/ChargeCycles", None, writeable=True)
        self._dbusservice.add_path("/History/TotalAhDrawn", None, writeable=True)
        self._dbusservice.add_path("/Balancing", None, writeable=True)
        self._dbusservice.add_path("/Io/AllowToCharge", 0, writeable=True)
        self._dbusservice.add_path("/Io/AllowToDischarge", 0, writeable=True)
        self._dbusservice.add_path("/Io/AllowToBalance", 0, writeable=True)
        self._dbusservice.add_path(
            "/Io/ForceChargingOff",
            (
                0
                if "force_charging_off_callback" in self.battery.available_callbacks
                else None
            ),
            writeable=True,
            onchangecallback=self.battery.force_charging_off_callback,
        )
        self._dbusservice.add_path(
            "/Io/ForceDischargingOff",
            (
                0
                if "force_discharging_off_callback" in self.battery.available_callbacks
                else None
            ),
            writeable=True,
            onchangecallback=self.battery.force_discharging_off_callback,
        )
        self._dbusservice.add_path(
            "/Io/TurnBalancingOff",
            (
                0
                if "turn_balancing_off_callback" in self.battery.available_callbacks
                else None
            ),
            writeable=True,
            onchangecallback=self.battery.turn_balancing_off_callback,
        )
        # self._dbusservice.add_path('/SystemSwitch', 1, writeable=True)

        # Create the alarms
        self._dbusservice.add_path("/Alarms/LowVoltage", None, writeable=True)
        self._dbusservice.add_path("/Alarms/HighVoltage", None, writeable=True)
        self._dbusservice.add_path("/Alarms/LowCellVoltage", None, writeable=True)
        # self._dbusservice.add_path("/Alarms/HighCellVoltage", None, writeable=True)  ## does not exist on the dbus
        self._dbusservice.add_path("/Alarms/LowSoc", None, writeable=True)
        self._dbusservice.add_path("/Alarms/HighChargeCurrent", None, writeable=True)
        self._dbusservice.add_path("/Alarms/HighDischargeCurrent", None, writeable=True)
        self._dbusservice.add_path("/Alarms/CellImbalance", None, writeable=True)
        self._dbusservice.add_path("/Alarms/InternalFailure", None, writeable=True)
        self._dbusservice.add_path(
            "/Alarms/HighChargeTemperature", None, writeable=True
        )
        self._dbusservice.add_path("/Alarms/LowChargeTemperature", None, writeable=True)
        self._dbusservice.add_path("/Alarms/HighTemperature", None, writeable=True)
        self._dbusservice.add_path("/Alarms/LowTemperature", None, writeable=True)
        self._dbusservice.add_path("/Alarms/BmsCable", None, writeable=True)
        self._dbusservice.add_path(
            "/Alarms/HighInternalTemperature", None, writeable=True
        )

        # cell voltages
        if utils.BATTERY_CELL_DATA_FORMAT > 0:
            for i in range(1, self.battery.cell_count + 1):
                cellpath = (
                    "/Cell/%s/Volts"
                    if (utils.BATTERY_CELL_DATA_FORMAT & 2)
                    else "/Voltages/Cell%s"
                )
                self._dbusservice.add_path(
                    cellpath % (str(i)),
                    None,
                    writeable=True,
                    gettextcallback=lambda p, v: "{:0.3f}V".format(v),
                )
                if utils.BATTERY_CELL_DATA_FORMAT & 1:
                    self._dbusservice.add_path(
                        "/Balances/Cell%s" % (str(i)), None, writeable=True
                    )
            pathbase = "Cell" if (utils.BATTERY_CELL_DATA_FORMAT & 2) else "Voltages"
            self._dbusservice.add_path(
                "/%s/Sum" % pathbase,
                None,
                writeable=True,
                gettextcallback=lambda p, v: "{:2.2f}V".format(v),
            )
            self._dbusservice.add_path(
                "/%s/Diff" % pathbase,
                None,
                writeable=True,
                gettextcallback=lambda p, v: "{:0.3f}V".format(v),
            )

        # Create TimeToSoC items only if enabled
        if self.battery.capacity is not None:
            # Create TimeToGo item
            if utils.TIME_TO_GO_ENABLE:
                self._dbusservice.add_path("/TimeToGo", None, writeable=True)
                self._dbusservice.add_path(
                    "/CurrentAvg",
                    None,
                    writeable=True,
                    gettextcallback=lambda p, v: "{:0.2f}A".format(v),
                )

            # Create TimeToSoc items
            if len(utils.TIME_TO_SOC_POINTS) > 0:
                for num in utils.TIME_TO_SOC_POINTS:
                    self._dbusservice.add_path(
                        "/TimeToSoC/" + str(num), None, writeable=True
                    )

        logger.info(f"publish config values = {utils.PUBLISH_CONFIG_VALUES}")
        if utils.PUBLISH_CONFIG_VALUES:
            publish_config_variables(self._dbusservice)

        if self.battery.has_settings:
            self._dbusservice.add_path("/Settings/HasSettings", 1, writeable=False)
            self._dbusservice.add_path(
                "/Settings/ResetSoc",
                0,
                writeable=True,
                onchangecallback=self.battery.reset_soc_callback,
            )

        return True

    def publish_battery(self, loop):
        # This is called every battery.poll_interval milli second as set up per battery type to read and update the data
        try:
            # Call the battery's refresh_data function
            result = self.battery.refresh_data()
            if result:
                # reset error variables
                self.error["count"] = 0
                self.battery.online = True

                # unblock charge/discharge, if it was blocked when battery went offline
                if utils.BLOCK_ON_DISCONNECT:
                    self.block_because_disconnect = False

            else:
                # update error variables
                if self.error["count"] == 0:
                    self.error["timestamp_first"] = int(time())
                self.error["timestamp_last"] = int(time())
                self.error["count"] += 1

                time_since_first_error = (
                    self.error["timestamp_last"] - self.error["timestamp_first"]
                )

                # if the battery did not update in 10 second, it's assumed to be offline
<<<<<<< HEAD
                if time_since_first_error >= 10:
=======
                if time_since_first_error >= 10 and self.battery.online:
>>>>>>> 525d241c
                    self.battery.online = False

                    # check if the cell voltages are good to go for some minutes
                    self.cell_voltages_good = (
                        True
                        if self.battery.get_min_cell_voltage() > 3.25
                        and self.battery.get_max_cell_voltage() < 3.35
                        else False
                    )

                    # reset the battery values
                    self.battery.init_values()

                    # block charge/discharge
                    if utils.BLOCK_ON_DISCONNECT:
                        self.block_because_disconnect = True

                # if the battery did not update in 60 second, it's assumed to be completely failed
<<<<<<< HEAD
                if time_since_first_error >= 60:
=======
                if time_since_first_error >= 60 and (
                    utils.BLOCK_ON_DISCONNECT or not self.cell_voltages_good
                ):
                    loop.quit()

                # if the cells are between 3.2 and 3.3 volt we can continue for some time
                if time_since_first_error >= 60 * 20 and not utils.BLOCK_ON_DISCONNECT:
>>>>>>> 525d241c
                    loop.quit()

            # This is to mannage CVCL
            self.battery.manage_charge_voltage()

            # This is to mannage CCL\DCL
            self.battery.manage_charge_current()

            # publish all the data from the battery object to dbus
            self.publish_dbus()

        except Exception:
            traceback.print_exc()
            loop.quit()

    def publish_dbus(self):
        # Update SOC, DC and System items
        self._dbusservice["/System/NrOfCellsPerBattery"] = self.battery.cell_count
        if utils.SOC_CALCULATION:
            self._dbusservice["/Soc"] = (
                round(self.battery.soc_calc, 2)
                if self.battery.soc_calc is not None
                else None
            )
            # add original SOC for comparing
            self._dbusservice["/SocBms"] = (
                round(self.battery.soc, 2) if self.battery.soc is not None else None
            )
        else:
            self._dbusservice["/Soc"] = (
                round(self.battery.soc, 2) if self.battery.soc is not None else None
            )
        self._dbusservice["/Dc/0/Voltage"] = (
            round(self.battery.voltage, 2) if self.battery.voltage is not None else None
        )
        self._dbusservice["/Dc/0/Current"] = (
            round(self.battery.current, 2) if self.battery.current is not None else None
        )
        self._dbusservice["/Dc/0/Power"] = (
            round(self.battery.voltage * self.battery.current, 2)
            if self.battery.current is not None and self.battery.current is not None
            else None
        )
        self._dbusservice["/Dc/0/Temperature"] = self.battery.get_temp()
        self._dbusservice["/Capacity"] = self.battery.get_capacity_remain()
        self._dbusservice["/ConsumedAmphours"] = (
            None
            if self.battery.capacity is None
            or self.battery.get_capacity_remain() is None
            else self.battery.capacity - self.battery.get_capacity_remain()
        )

        midpoint, deviation = self.battery.get_midvoltage()
        if midpoint is not None:
            self._dbusservice["/Dc/0/MidVoltage"] = midpoint
            self._dbusservice["/Dc/0/MidVoltageDeviation"] = deviation

        # Update battery extras
        self._dbusservice["/History/ChargeCycles"] = self.battery.cycles
        self._dbusservice["/History/TotalAhDrawn"] = self.battery.total_ah_drawn
        self._dbusservice["/Io/AllowToCharge"] = (
            1
            if self.battery.charge_fet
            and self.battery.control_allow_charge
            and self.block_because_disconnect is False
            else 0
        )
        self._dbusservice["/Io/AllowToDischarge"] = (
            1
            if self.battery.discharge_fet
            and self.battery.control_allow_discharge
            and self.block_because_disconnect is False
            else 0
        )
        self._dbusservice["/Io/AllowToBalance"] = 1 if self.battery.balance_fet else 0
        self._dbusservice["/System/NrOfModulesBlockingCharge"] = (
            0
            if (
                self.battery.charge_fet is None
                or (self.battery.charge_fet and self.battery.control_allow_charge)
            )
            and self.block_because_disconnect is False
            else 1
        )
        self._dbusservice["/System/NrOfModulesBlockingDischarge"] = (
            0
            if (self.battery.discharge_fet is None or self.battery.discharge_fet)
            and self.block_because_disconnect is False
            else 1
        )
        self._dbusservice["/System/NrOfModulesOnline"] = 1 if self.battery.online else 0
        self._dbusservice["/System/NrOfModulesOffline"] = (
            0 if self.battery.online else 1
        )
        self._dbusservice["/System/MinCellTemperature"] = self.battery.get_min_temp()
        self._dbusservice["/System/MinTemperatureCellId"] = (
            self.battery.get_min_temp_id()
        )
        self._dbusservice["/System/MaxCellTemperature"] = self.battery.get_max_temp()
        self._dbusservice["/System/MaxTemperatureCellId"] = (
            self.battery.get_max_temp_id()
        )
        self._dbusservice["/System/MOSTemperature"] = self.battery.get_mos_temp()
        self._dbusservice["/System/Temperature1"] = self.battery.temp1
        self._dbusservice["/System/Temperature1Name"] = utils.TEMP_1_NAME
        self._dbusservice["/System/Temperature2"] = self.battery.temp2
        self._dbusservice["/System/Temperature2Name"] = utils.TEMP_2_NAME
        self._dbusservice["/System/Temperature3"] = self.battery.temp3
        self._dbusservice["/System/Temperature3Name"] = utils.TEMP_3_NAME
        self._dbusservice["/System/Temperature4"] = self.battery.temp4
        self._dbusservice["/System/Temperature4Name"] = utils.TEMP_4_NAME

        # Voltage control
        self._dbusservice["/Info/MaxChargeVoltage"] = (
            round(self.battery.control_voltage + utils.VOLTAGE_DROP, 2)
            if self.battery.control_voltage is not None
            else None
        )

        # Charge control
        self._dbusservice["/Info/MaxChargeCurrent"] = (
            self.battery.control_charge_current
        )
        self._dbusservice["/Info/MaxDischargeCurrent"] = (
            self.battery.control_discharge_current
        )

        # Voltage and charge control info
        self._dbusservice["/Info/ChargeMode"] = self.battery.charge_mode
        self._dbusservice["/Info/ChargeModeDebug"] = self.battery.charge_mode_debug
        self._dbusservice["/Info/ChargeLimitation"] = self.battery.charge_limitation
        self._dbusservice["/Info/DischargeLimitation"] = (
            self.battery.discharge_limitation
        )

        # Updates from cells
        self._dbusservice["/System/MinVoltageCellId"] = self.battery.get_min_cell_desc()
        self._dbusservice["/System/MaxVoltageCellId"] = self.battery.get_max_cell_desc()
        self._dbusservice["/System/MinCellVoltage"] = (
            self.battery.get_min_cell_voltage()
        )
        self._dbusservice["/System/MaxCellVoltage"] = (
            self.battery.get_max_cell_voltage()
        )
        self._dbusservice["/Balancing"] = self.battery.get_balancing()

        # Update the alarms
        self._dbusservice["/Alarms/LowVoltage"] = self.battery.protection.voltage_low
<<<<<<< HEAD
        self._dbusservice[
            "/Alarms/LowCellVoltage"
        ] = self.battery.protection.voltage_cell_low
=======
        self._dbusservice["/Alarms/LowCellVoltage"] = (
            self.battery.protection.voltage_cell_low
        )
>>>>>>> 525d241c
        # disable high voltage warning temporarly, if loading to bulk voltage and bulk voltage reached is 30 minutes ago
        self._dbusservice["/Alarms/HighVoltage"] = (
            self.battery.protection.voltage_high
            if (
                self.battery.soc_reset_requested is False
                and self.battery.soc_reset_last_reached < int(time()) - (60 * 30)
            )
            else 0
        )
        self._dbusservice["/Alarms/LowSoc"] = self.battery.protection.soc_low
        self._dbusservice["/Alarms/HighChargeCurrent"] = (
            self.battery.protection.current_over
        )
        self._dbusservice["/Alarms/HighDischargeCurrent"] = (
            self.battery.protection.current_under
        )
        self._dbusservice["/Alarms/CellImbalance"] = (
            self.battery.protection.cell_imbalance
        )
        self._dbusservice["/Alarms/InternalFailure"] = (
            self.battery.protection.internal_failure
        )
        self._dbusservice["/Alarms/HighChargeTemperature"] = (
            self.battery.protection.temp_high_charge
        )
        self._dbusservice["/Alarms/LowChargeTemperature"] = (
            self.battery.protection.temp_low_charge
        )
        self._dbusservice["/Alarms/HighTemperature"] = (
            self.battery.protection.temp_high_discharge
        )
        self._dbusservice["/Alarms/LowTemperature"] = (
            self.battery.protection.temp_low_discharge
        )
        self._dbusservice["/Alarms/BmsCable"] = (
            2 if self.block_because_disconnect else 0
        )
        self._dbusservice["/Alarms/HighInternalTemperature"] = (
            self.battery.protection.temp_high_internal
        )

        # cell voltages
        if utils.BATTERY_CELL_DATA_FORMAT > 0:
            try:
                voltage_sum = 0
                for i in range(self.battery.cell_count):
                    voltage = self.battery.get_cell_voltage(i)
                    cellpath = (
                        "/Cell/%s/Volts"
                        if (utils.BATTERY_CELL_DATA_FORMAT & 2)
                        else "/Voltages/Cell%s"
                    )
                    self._dbusservice[cellpath % (str(i + 1))] = voltage
                    if utils.BATTERY_CELL_DATA_FORMAT & 1:
                        self._dbusservice["/Balances/Cell%s" % (str(i + 1))] = (
                            self.battery.get_cell_balancing(i)
                        )
                    if voltage:
                        voltage_sum += voltage
                pathbase = (
                    "Cell" if (utils.BATTERY_CELL_DATA_FORMAT & 2) else "Voltages"
                )
                self._dbusservice["/%s/Sum" % pathbase] = round(voltage_sum, 2)
                self._dbusservice["/%s/Diff" % pathbase] = round(
                    self.battery.get_max_cell_voltage()
                    - self.battery.get_min_cell_voltage(),
                    3,
                )
            except Exception:
                pass

        # Update TimeToGo and/or TimeToSoC
        try:
            # calculate current average for the last 300 cycles
            # if Time-To-Go or Time-To-SoC is enabled
            if utils.TIME_TO_GO_ENABLE or len(utils.TIME_TO_SOC_POINTS) > 0:
                if self.battery.current is not None:
                    self.battery.current_avg_lst.append(self.battery.current)

                # delete oldest value
                if len(self.battery.current_avg_lst) > 300:
                    del self.battery.current_avg_lst[0]

<<<<<<< HEAD
            """
            logger.info(
                str(self.battery.capacity)
                + " - "
                + str(utils.TIME_TO_GO_ENABLE)
                + " - "
                + str(len(utils.TIME_TO_SOC_POINTS))
                + " - "
                + str(int(time()) - self.battery.time_to_soc_update)
                + " - "
                + str(utils.TIME_TO_SOC_RECALCULATE_EVERY)
            )
            """

=======
>>>>>>> 525d241c
            if (
                self.battery.capacity is not None
                and (utils.TIME_TO_GO_ENABLE or len(utils.TIME_TO_SOC_POINTS) > 0)
                and (
                    int(time()) - self.battery.time_to_soc_update
                    >= utils.TIME_TO_SOC_RECALCULATE_EVERY
                )
            ):
                self.battery.time_to_soc_update = int(time())

                self.battery.current_avg = round(
                    sum(self.battery.current_avg_lst)
                    / len(self.battery.current_avg_lst),
                    2,
                )

                self._dbusservice["/CurrentAvg"] = self.battery.current_avg

<<<<<<< HEAD
                crntPrctPerSec = (
=======
                percent_per_seconds = (
>>>>>>> 525d241c
                    abs(self.battery.current_avg / (self.battery.capacity / 100)) / 3600
                )

                # Update TimeToGo item
<<<<<<< HEAD
                if utils.TIME_TO_GO_ENABLE and crntPrctPerSec is not None:
                    # Update TimeToGo item, has to be a positive int since it's used from dbus-systemcalc-py
                    time_to_go = self.battery.get_timeToSoc(
                        # switch value depending on charging/discharging
                        utils.SOC_LOW_WARNING if self.battery.current_avg < 0 else 100,
                        crntPrctPerSec,
=======
                if utils.TIME_TO_GO_ENABLE and percent_per_seconds is not None:
                    # Update TimeToGo item, has to be a positive int since it's used from dbus-systemcalc-py
                    time_to_go = self.battery.get_timeToSoc(
                        # switch value depending on charging/discharging
                        (
                            utils.SOC_LOW_WARNING
                            if self.battery.current_avg < 0
                            else 100
                        ),
                        percent_per_seconds,
>>>>>>> 525d241c
                        True,
                    )

                    # Check that time_to_go is not None and current is not near zero
                    self._dbusservice["/TimeToGo"] = (
                        abs(int(time_to_go))
                        if time_to_go is not None
                        and abs(self.battery.current_avg) > 0.1
                        else None
                    )

                # Update TimeToSoc items
                if len(utils.TIME_TO_SOC_POINTS) > 0:
                    for num in utils.TIME_TO_SOC_POINTS:
                        self._dbusservice["/TimeToSoC/" + str(num)] = (
<<<<<<< HEAD
                            self.battery.get_timeToSoc(num, crntPrctPerSec)
=======
                            self.battery.get_timeToSoc(num, percent_per_seconds)
>>>>>>> 525d241c
                            if self.battery.current_avg
                            else None
                        )

        except Exception:
            exception_type, exception_object, exception_traceback = sys.exc_info()
            file = exception_traceback.tb_frame.f_code.co_filename
            line = exception_traceback.tb_lineno
            logger.error(
                f"Exception occurred: {repr(exception_object)} of type {exception_type} in {file} line #{line}"
            )
            pass

        # save settings every 15 seconds to dbus
        if int(time()) % 15:
            self.saveBatteryOptions()

        if self.battery.soc is not None:
            logger.debug("logged to dbus [%s]" % str(round(self.battery.soc, 2)))
            self.battery.log_cell_data()

        if self.battery.has_settings:
            self._dbusservice["/Settings/ResetSoc"] = self.battery.reset_soc

    def getSettingsWithValues(
        self, bus, service: str, object_path: str, recursive: bool = True
    ) -> dict:
        # print(object_path)
        obj = bus.get_object(service, object_path)
        iface = dbus.Interface(obj, "org.freedesktop.DBus.Introspectable")
        xml_string = iface.Introspect()
        # print(xml_string)
        result = {}
        for child in ElementTree.fromstring(xml_string):
            if child.tag == "node" and recursive:
                if object_path == "/":
                    object_path = ""
                new_path = "/".join((object_path, child.attrib["name"]))
                # result.update(getSettingsWithValues(bus, service, new_path))
                result_sub = self.getSettingsWithValues(bus, service, new_path)
                self.merge_dicts(result, result_sub)
            elif child.tag == "interface":
                if child.attrib["name"] == "com.victronenergy.Settings":
                    settings_iface = dbus.Interface(obj, "com.victronenergy.BusItem")
                    method = settings_iface.get_dbus_method("GetValue")
                    try:
                        value = method()
                        if type(value) is not dbus.Dictionary:
                            # result[object_path] = str(value)
                            self.merge_dicts(
                                result,
                                self.create_nested_dict(object_path, str(value)),
                            )
                            # print(f"{object_path}: {value}")
                        if not recursive:
                            return value
                    except dbus.exceptions.DBusException as e:
                        logger.error(
                            f"getSettingsWithValues(): Failed to get value: {e}"
                        )

        return result

    def setSetting(
        self, bus, service: str, object_path: str, setting_name: str, value
    ) -> bool:
        obj = bus.get_object(service, object_path + "/" + setting_name)
        # iface = dbus.Interface(obj, "org.freedesktop.DBus.Introspectable")
        # xml_string = iface.Introspect()
        # print(xml_string)
        settings_iface = dbus.Interface(obj, "com.victronenergy.BusItem")
        method = settings_iface.get_dbus_method("SetValue")
        try:
            logger.debug(f"Setted setting {object_path}/{setting_name} to {value}")
            return True if method(value) == 0 else False
        except dbus.exceptions.DBusException as e:
            logger.error(f"Failed to set setting: {e}")

    def removeSetting(
        self, bus, service: str, object_path: str, setting_name: list
    ) -> bool:
        obj = bus.get_object(service, object_path)
        # iface = dbus.Interface(obj, "org.freedesktop.DBus.Introspectable")
        # xml_string = iface.Introspect()
        # print(xml_string)
        settings_iface = dbus.Interface(obj, "com.victronenergy.Settings")
        method = settings_iface.get_dbus_method("RemoveSettings")
        try:
            logger.debug(f"Removed setting at {object_path}")
            return True if method(setting_name) == 0 else False
        except dbus.exceptions.DBusException as e:
            logger.error(f"Failed to remove setting: {e}")

    def create_nested_dict(self, path, value) -> dict:
        keys = path.strip("/").split("/")
        result = current = {}
        for key in keys[:-1]:
            current[key] = {}
            current = current[key]
        current[keys[-1]] = value
        return result

    def merge_dicts(self, dict1, dict2) -> None:
        for key in dict2:
            if (
                key in dict1
                and isinstance(dict1[key], dict)
                and isinstance(dict2[key], dict)
            ):
                self.merge_dicts(dict1[key], dict2[key])
            else:
                dict1[key] = dict2[key]

    # save custom name to dbus
    def custom_name_callback(self, path, value) -> str:
        result = self.setSetting(
            get_bus(),
            "com.victronenergy.settings",
            self.path_battery,
            "CustomName",
            value,
        )
        logger.debug(
            f'CustomName changed to "{value}" for {self.path_battery}: {result}'
        )
        return value if result else None

    # save battery options to dbus
    def saveBatteryOptions(self) -> bool:
        result = True

        if (
            self.battery.allow_max_voltage
            != self.save_charge_details_last["allow_max_voltage"]
        ):
            result = result + self.setSetting(
                get_bus(),
                "com.victronenergy.settings",
                self.path_battery,
                "AllowMaxVoltage",
                1 if self.battery.allow_max_voltage else 0,
            )
            logger.debug(
                f"Saved AllowMaxVoltage. Before {self.save_charge_details_last['allow_max_voltage']}, "
                + f"after {self.battery.allow_max_voltage}"
            )
            self.save_charge_details_last["allow_max_voltage"] = (
                self.battery.allow_max_voltage
            )

        if (
            self.battery.max_voltage_start_time
            != self.save_charge_details_last["max_voltage_start_time"]
        ):
            result = result and self.setSetting(
                get_bus(),
                "com.victronenergy.settings",
                self.path_battery,
                "MaxVoltageStartTime",
                (
                    self.battery.max_voltage_start_time
                    if self.battery.max_voltage_start_time is not None
                    else ""
                ),
            )
            logger.debug(
                f"Saved MaxVoltageStartTime. Before {self.save_charge_details_last['max_voltage_start_time']}, "
                + f"after {self.battery.max_voltage_start_time}"
            )
            self.save_charge_details_last["max_voltage_start_time"] = (
                self.battery.max_voltage_start_time
            )

        if self.battery.soc_calc != self.save_charge_details_last["soc_calc"]:
            result = result and self.setSetting(
                get_bus(),
                "com.victronenergy.settings",
                self.path_battery,
                "SocCalc",
                self.battery.soc_calc,
            )
            logger.debug(f"soc_calc written to dbus: {self.battery.soc_calc}")
            self.save_charge_details_last["soc_calc"] = self.battery.soc_calc

        if (
            self.battery.soc_reset_last_reached
            != self.save_charge_details_last["soc_reset_last_reached"]
        ):
            result = result and self.setSetting(
                get_bus(),
                "com.victronenergy.settings",
                self.path_battery,
                "SocResetLastReached",
                self.battery.soc_reset_last_reached,
            )
            logger.debug(
                f"Saved SocResetLastReached. Before {self.save_charge_details_last['soc_reset_last_reached']}, "
                + f"after {self.battery.soc_reset_last_reached}",
            )
            self.save_charge_details_last["soc_reset_last_reached"] = (
                self.battery.soc_reset_last_reached
            )

        return result<|MERGE_RESOLUTION|>--- conflicted
+++ resolved
@@ -2,7 +2,7 @@
 import sys
 import os
 import platform
-import dbus  # pyright: ignore[reportMissingImports]
+import dbus
 import traceback
 from time import sleep, time
 from utils import logger, publish_config_variables
@@ -17,19 +17,10 @@
         "/opt/victronenergy/dbus-systemcalc-py/ext/velib_python",
     ),
 )
-<<<<<<< HEAD
-from vedbus import VeDbusService  # noqa: E402 # pyright: ignore[reportMissingImports]
-from settingsdevice import (  # noqa: E402 # pyright: ignore[reportMissingImports]
-    SettingsDevice,
-)
-from utils import logger, publish_config_variables  # noqa: E402
-import utils  # noqa: E402
-=======
 from vedbus import VeDbusService  # noqa: E402
 from settingsdevice import (  # noqa: E402
     SettingsDevice,
 )
->>>>>>> 525d241c
 
 
 def get_bus() -> dbus.bus.BusConnection:
@@ -496,18 +487,9 @@
         self._dbusservice.add_path("/Connected", 1)
         self._dbusservice.add_path(
             "/CustomName",
-<<<<<<< HEAD
-            self.battery.custom_name(),
-            writeable=True,
-            onchangecallback=self.battery.custom_name_callback,
-        )
-        self._dbusservice.add_path(
-            "/Serial", self.battery.unique_identifier(), writeable=True
-=======
             self.settings["CustomName"],
             writeable=True,
             onchangecallback=self.custom_name_callback,
->>>>>>> 525d241c
         )
         self._dbusservice.add_path("/Serial", self.bms_id, writeable=True)
         self._dbusservice.add_path(
@@ -791,11 +773,7 @@
                 )
 
                 # if the battery did not update in 10 second, it's assumed to be offline
-<<<<<<< HEAD
-                if time_since_first_error >= 10:
-=======
                 if time_since_first_error >= 10 and self.battery.online:
->>>>>>> 525d241c
                     self.battery.online = False
 
                     # check if the cell voltages are good to go for some minutes
@@ -814,9 +792,6 @@
                         self.block_because_disconnect = True
 
                 # if the battery did not update in 60 second, it's assumed to be completely failed
-<<<<<<< HEAD
-                if time_since_first_error >= 60:
-=======
                 if time_since_first_error >= 60 and (
                     utils.BLOCK_ON_DISCONNECT or not self.cell_voltages_good
                 ):
@@ -824,7 +799,6 @@
 
                 # if the cells are between 3.2 and 3.3 volt we can continue for some time
                 if time_since_first_error >= 60 * 20 and not utils.BLOCK_ON_DISCONNECT:
->>>>>>> 525d241c
                     loop.quit()
 
             # This is to mannage CVCL
@@ -973,15 +947,9 @@
 
         # Update the alarms
         self._dbusservice["/Alarms/LowVoltage"] = self.battery.protection.voltage_low
-<<<<<<< HEAD
-        self._dbusservice[
-            "/Alarms/LowCellVoltage"
-        ] = self.battery.protection.voltage_cell_low
-=======
         self._dbusservice["/Alarms/LowCellVoltage"] = (
             self.battery.protection.voltage_cell_low
         )
->>>>>>> 525d241c
         # disable high voltage warning temporarly, if loading to bulk voltage and bulk voltage reached is 30 minutes ago
         self._dbusservice["/Alarms/HighVoltage"] = (
             self.battery.protection.voltage_high
@@ -1065,23 +1033,6 @@
                 if len(self.battery.current_avg_lst) > 300:
                     del self.battery.current_avg_lst[0]
 
-<<<<<<< HEAD
-            """
-            logger.info(
-                str(self.battery.capacity)
-                + " - "
-                + str(utils.TIME_TO_GO_ENABLE)
-                + " - "
-                + str(len(utils.TIME_TO_SOC_POINTS))
-                + " - "
-                + str(int(time()) - self.battery.time_to_soc_update)
-                + " - "
-                + str(utils.TIME_TO_SOC_RECALCULATE_EVERY)
-            )
-            """
-
-=======
->>>>>>> 525d241c
             if (
                 self.battery.capacity is not None
                 and (utils.TIME_TO_GO_ENABLE or len(utils.TIME_TO_SOC_POINTS) > 0)
@@ -1100,23 +1051,11 @@
 
                 self._dbusservice["/CurrentAvg"] = self.battery.current_avg
 
-<<<<<<< HEAD
-                crntPrctPerSec = (
-=======
                 percent_per_seconds = (
->>>>>>> 525d241c
                     abs(self.battery.current_avg / (self.battery.capacity / 100)) / 3600
                 )
 
                 # Update TimeToGo item
-<<<<<<< HEAD
-                if utils.TIME_TO_GO_ENABLE and crntPrctPerSec is not None:
-                    # Update TimeToGo item, has to be a positive int since it's used from dbus-systemcalc-py
-                    time_to_go = self.battery.get_timeToSoc(
-                        # switch value depending on charging/discharging
-                        utils.SOC_LOW_WARNING if self.battery.current_avg < 0 else 100,
-                        crntPrctPerSec,
-=======
                 if utils.TIME_TO_GO_ENABLE and percent_per_seconds is not None:
                     # Update TimeToGo item, has to be a positive int since it's used from dbus-systemcalc-py
                     time_to_go = self.battery.get_timeToSoc(
@@ -1127,7 +1066,6 @@
                             else 100
                         ),
                         percent_per_seconds,
->>>>>>> 525d241c
                         True,
                     )
 
@@ -1143,11 +1081,7 @@
                 if len(utils.TIME_TO_SOC_POINTS) > 0:
                     for num in utils.TIME_TO_SOC_POINTS:
                         self._dbusservice["/TimeToSoC/" + str(num)] = (
-<<<<<<< HEAD
-                            self.battery.get_timeToSoc(num, crntPrctPerSec)
-=======
                             self.battery.get_timeToSoc(num, percent_per_seconds)
->>>>>>> 525d241c
                             if self.battery.current_avg
                             else None
                         )
