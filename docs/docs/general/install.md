---
id: install
title: How to install, update, disable, enable and uninstall
sidebar_position: 4
# Display h2 to h4 headings
toc_min_heading_level: 2
toc_max_heading_level: 4
---

# How to install, update, disable, enable and uninstall

## 🚨 NB! Before you begin

> The driver does not do any setup of your BMS/battery. You need to have a working battery before you start.

> It is always recommended to use the latest Venus OS version with the latest driver version. To avoid a [white screen](../faq/#fix-white-screen-after-install) after install check the compatibility matrix below.

<<<<<<< HEAD
> Multi battery setup: If you are using multiple batteries you need to use a battery aggregator else you cannot use the full system power. See [How to aggregate multiple batteries?](../faq/#how-to-aggregate-multiple-batteries)

## Compatibility Matrix

| &darr; Venus OS version \ Driver version &rarr;  | v0.12.0  | v0.13.0  | v0.14.x              | v1.0.0   |
| ---                                              | :---:    | :---:    | :---:                | :---:    |
| v2.80 - v2.84                                    | x        | x        | untested             | untested |
| v2.85 - v2.89                                    | x        | x        | untested             | untested |
| v2.90 - v2.94                                    | untested | x        | x                    | x        |
| v3.00~1 - v3.00~13                               | untested | untested | x                    | x        |
| v3.00~14 - v3.00~42                              | untested | untested | x<sup>1)</sup>       | x        |
| v3.00 - v3.10~9                                  | untested | untested | x<sup>1)</sup>       | x        |
=======
## Compatibility Matrix

| &darr; Venus OS version \ Driver version &rarr;  | v0.12.0  | v0.13.0  | v0.14.x              | v1.0.0 |
| ---                                              | :---:    | :---:    | :---:                | :---:  |
| v2.80 - v2.84                                    | x        | x        |                      |        |
| v2.85 - v2.89                                    | x        | x        |                      |        |
| v2.90 - v2.94                                    | untested | x        | x                    | x      |
| v3.00~1 - v3.00~13                               | untested | untested | x                    | x      |
| v3.00~14 - v3.00~42                              | untested | untested | x<sup>1)</sup>       | x      |
>>>>>>> 4617419d

1) Partially supported. Empty values/pages are not hidden in the GUI

## Default hard limits

The driver currently implement some hard limits. Make sure your device is set up correctly and can handle these limits before you install.

 * `50A` charge
 * `60A` discharge
 * `2.9V` min cell voltage
 * `3.45V` max cell voltage

The cell voltages is used along with the cell count to set the battery voltage (e.g. for 16 cells your battery min voltage will be `3.1 * 16 = 49.6V` and max coltage `3.45 * 16 = 55.2V`)

This limits can be changed in the settings. See [How to change the default limits](#how-to-change-the-default-limits) and [Settings location/path](#settings-locationpath).

## Settings for your BMS/battery

You need to first set up your BMS hardware to match your cells. You would do this, if you build you own battery or your manufacturer/installer have done this for you.
The important steps:

 * Use the same cells (type, branch and capacity) and make sure they are balanced.
 * You need to correctly set your battery capacity to match the cells you are using. Your SoC calculation in your BMS will be wrong otherwise. If you use `120Ah` cells then your battery capacity will be `120Ah` etc.
 * You need to correctly set your min/max cell protection voltages. These are voltages when your BMS will disconnect to protect your cells like `2.85V` and `3.65V`. Your driver limits should be between these and NOT the same.

## Settings for your GX device

1. You need to have a Venus OS device set up and running on your GX system (VenusGX, Cerbo, Raspberry Pi, etc.) and connected to your inverter.
In [VRM](https://vrm.victronenergy.com/) look under the device list for your installation. If you can see the Gateway (GX) and Ve.Bus System (inverter) then your GX is ready.

2. On your GX device you should set DVCC On. This will enable your battery to request charge parameters. All the Share Sense option can be Off. If your battery works with lower limits, enable Limit Charge Current, Limit managed battery Charge Voltage and set the lower values as required. You can also enable Limit inverter power for Discharge Current limit under ESS. These settings will be remembered between updates.
![DVCC values](../../screenshots/settings-dvcc.png)

3. You also need to connect your BMS to the Venus OS device using a serial interface. Use the cable for your BMS or a Victron branded USB&rarr;RS485 or USB&rarr;Ve.Direct (RS232) cable for best compatibility. Most FTDI/FT232R/CH340G USB&rarr;serial also works. The FT232R and CH340G already has a driver included in the Venus OS.

  > 🚨 **NB! Only connect Rx & Tx or A & B to the BMS,** if you are NOT using an isolated ([galvanic isolation](https://en.wikipedia.org/wiki/Galvanic_isolation)) cable or adapter. This prevents the current to flow through the adapter, if the BMS cuts the ground. Else it will destroy your BMS, GX device or Raspberry Pi.

## Install or update

### Installation video (`<= v0.14.3`)

[![dbus-serialbattery install](https://img.youtube.com/vi/Juht6XGLcu0/0.jpg)](https://www.youtube.com/watch?v=Juht6XGLcu0)

### Install automatically with USB/SD card

> It might be, that this doesn't work on older CerboGX devices. In this case use SSH option instead.

1. Download and copy the [latest release](https://github.com/Louisvdw/dbus-serialbattery/releases) `venus-data.tar.gz` to the root of a USB flash drive that is in FAT32 format (a SD card is also an option for GX devices, but not for Raspberry Pi).

2. OPTIONAL (`>= v1.0.0`): Create a `config.ini` file in the root of your USB flash drive with your custom settings. Put `[DEFAULT]` in the first line of the file and add all the values you want to change below. You only have to insert the values you want to change, all other values are fetched from the `config.default.ini`. In the [`config.default.ini`](https://github.com/Louisvdw/dbus-serialbattery/blob/master/etc/dbus-serialbattery/config.default.ini) you find all possible settings that you can copy over and change.

   > If you put a `config.ini` in the root of the USB flash drive, then an existing `config.ini` will be overwritten.

3. Plug the flash drive/SD into the Venus device and reboot. It will automatically extract and install to the correct locations and try the driver on any connected devices.

4. Reboot the GX (in the Remote Console go to `Settings` &rarr; `General` &rarr; `Reboot?`).


### Install over SSH

> Require [root access](https://www.victronenergy.com/live/ccgx:root_access#root_access)

1. Log into your Venus OS device using a SSH client like [Putty](https://www.chiark.greenend.org.uk/~sgtatham/putty/latest.html) or bash.

2. Run these commands to start the installer. You can then choos, if you want to install the [latest release (recommended)](#latest-release-recommended), a [specific version](#specific-versiontroubleshooting-option), the [nightly build](#nightly-build) (from `master` or `dev`), a [local tar file](#local-tar-file) or quit.

  ```bash
  wget -O /tmp/install.sh https://raw.githubusercontent.com/Louisvdw/dbus-serialbattery/master/etc/dbus-serialbattery/install.sh

  bash /tmp/install.sh
  ```

#### Latest release (recommended)

Run the [install script ](../general/install#install-over-ssh) and select `1`.

💡 Reboot the system after the installation finished with `reboot`.

#### Specific version/troubleshooting option

Run the [install script ](../general/install#install-over-ssh) and select `2`. Go to [releases](https://github.com/Louisvdw/dbus-serialbattery/releases) and copy the link to the `venus-data.tar.gz` version you like to install. Paste the link with a right click and press enter.

💡 Reboot the system after the installation finished with `reboot`.

#### Nightly build

> Not recommended in production environment, unless you know what you do. Testers are very welcome!

Run the [install script ](../general/install#install-over-ssh) and select `3`.

Then select `1` if you want to install from the `master` branch or select `2` if you want to install from the `dev` branch.

The `master` branch can be seen as alpha version prior a pre-release or release is created.

The `dev` branch can be seen as most recent version, but also as the most unstable.  It could be that everything works as expected, but it can also brick your system and you have to reinstall from zero.

💡 Reboot the system after the installation finished with `reboot`.

#### Local tar file

Place a `venus-data.tar.gz` file in the folder `/var/volatile/tmp/` by copying/uploading it. Run the [install script ](../general/install#install-over-ssh) and select `3`.

💡 Reboot the system after the installation finished with `reboot`.


### BMS specific settings

<<<<<<< HEAD
* Daly BMS &rarr; Check [Why is the battery current inverted?](../faq/#why-is-the-battery-current-inverted) and [Daly Lost Connection because of standby](https://github.com/Louisvdw/dbus-serialbattery/issues/731#issuecomment-1613580083)
* ECS BMS &rarr; Check [#254 ECS BMS (comment)](https://github.com/Louisvdw/dbus-serialbattery/issues/254#issuecomment-1275924313)
* MNB BMS &rarr; Check [MNB BMS setup](https://github.com/Louisvdw/dbus-serialbattery/issues/590)
=======
* Daly BMS &rarr; Check [Why is the battery current inverted?](../faq/#why-is-the-battery-current-inverted)
* ECS BMS &rarr; Check [#254 ECS BMS (comment)](https://github.com/Louisvdw/dbus-serialbattery/issues/254#issuecomment-1275924313)
>>>>>>> 4617419d

Since driver version `>= v1.0.0` you can also get an overview of the BMS specific settings be checking the end of the [`config.default.ini`](https://github.com/Louisvdw/dbus-serialbattery/blob/master/etc/dbus-serialbattery/config.default.ini).

## How to change the default limits

The driver currently uses a fixed upper current limit for the BMS:

* `50A` charge
* `60A` discharge

Should you require more current and your battery can handle that, than you can change it in the settings. The values to change are:

```ini
MAX_BATTERY_CHARGE_CURRENT = 50.0
MAX_BATTERY_DISCHARGE_CURRENT = 60.0
```

See [Settings location/path](#settings-locationpath).
<<<<<<< HEAD

If you use the cell voltage limits, temperature limits and/or SoC limits you also need to adjust their values to match the new current, else CCL and DCL will not change. See also [Why is the charging/discharging current limit (CCL/DCL) smaller than the set one?](../faq/#why-is-the-chargingdischarging-current-limit-ccldcl-smaller-than-the-set-one).

=======

If you use the cell voltage limits, temperature limits and/or SoC limits you also need to adjust their values to match the new current, else CCL and DCL will not change. See also [Why is the charging/discharging current limit (CCL/DCL) smaller than the set one?](../faq/#why-is-the-chargingdischarging-current-limit-ccldcl-smaller-than-the-set-one).

>>>>>>> 4617419d
## Settings location/path

💡 After updating the settings reboot the device or run `/data/etc/dbus-serialbattery/reinstall-local.sh` to apply the changes.

The path of the settings file depends on you driver version. If you don't know which driver version you have installed see [Which version do I have installed?](../faq/#which-version-do-i-have-installed)
<<<<<<< HEAD

### Driver version `<= v0.14.3` (`utils.py`)
Edit `/data/etc/dbus-serialbattery/utils.py` to update the constants. Note that any updates will override this change.

### Driver version `>= v1.0.0` (`config.ini`)
Copy the values you want to change from `/data/etc/dbus-serialbattery/config.default.ini` and insert in the `/data/etc/dbus-serialbattery/config.ini`.

=======

### Driver version `<= v0.14.3` (`utils.py`)
Edit `/data/etc/dbus-serialbattery/utils.py` to update the constants. Note that any updates will override this change.

### Driver version `>= v1.0.0` (`config.ini`)
Copy the values you want to change from `/data/etc/dbus-serialbattery/config.default.ini` and insert in the `/data/etc/dbus-serialbattery/config.ini`.

>>>>>>> 4617419d
All available options can also be found [here](https://github.com/Louisvdw/dbus-serialbattery/blob/master/etc/dbus-serialbattery/config.default.ini).

## How to edit `utils.py` or `config.ini`

There are two ways to edit the files. You can edit them:

1. Inside the GX device/Raspberry Pi over SSH
2. On your PC and then copy only the `utils.py` or `config.ini` over to the GX device/Raspberry Pi

### SSH edit using Nano editor (recommended)

Log into your GX device/Raspberry Pi using SSH and run this command. Replace `FILE_NAME` with the file name you want to edit.

```bash
nano /data/etc/dbus-serialbattery/FILE_NAME
```

You can use the arrow keys to scroll down and edit the values you need.

Use `Ctrl + O` (O like Oskar) to save and `Ctrl + X` to exit the editor.

### Copy edited file from PC to GX device/Raspberry Pi

You can edit the file in a plain text editor on you PC like Notepad (Windows) or TextEdit (macOS). Then you need a program that can do SFTP like [FileZilla](https://filezilla-project.org/download.php?show_all=1) (Windows/macOS/Linux), [WinSCP](https://winscp.net/eng/downloads.php) (Windows) or [Cyberduck](https://cyberduck.io/download/) (macOS).

Connect to your GX using the same login as with SSH and copy your edited file over the existing one at `/data/etc/dbus-serialbattery/utils.py` or `/data/etc/dbus-serialbattery/config.ini`.

⚠️ Sometimes it happens, that the line endings get changed from `LF` to `CRLF` with this method. Check the [FAQ --> `$'\r': command not found` or `syntax error: unexpected end of file`](../faq/#r-command-not-found-or-syntax-error-unexpected-end-of-file) to solve.

> Don't copy all the files as the required file permissions will be destroyed and your driver might fail to start.

## How to enable a disabled BMS
If your BMS is disabled by default, you have to enable it to get it working.

💡 See also [How to edit `utils.py` or `config.ini`](#how-to-edit-utilspy-or-configini) if you don't know how to edit a file.

#### Driver version `<= v0.14.3`
Edit `/data/etc/dbus-serialbattery/utils.py` and uncomment (remove the `#` as first line character) your BMS.

E.g.

```python
#    {"bms" : "Sinowealth"},
```
becomes

```python
    {"bms" : "Sinowealth"},
```

Edit `/data/etc/dbus-serialbattery/dbus-serialbattery.py` and check, if your BMS is already uncommented (without the `#` as first line character) your BMS.

#### Driver version `>= v1.0.0` and `<= v1.0.20230610beta`
Edit `/data/etc/dbus-serialbattery/dbus-serialbattery.py` and uncommented (without the `#` as first line character) your BMS twice (`# from ...` and `# {"bms": ...}`).

#### Driver version `>= v1.0.20230611beta`
Add your BMS to the setting `BMS_TYPE` in the `config.ini`. This way you don't have to enable your BMS after every update.


## Disable the driver
You can disable the driver so that it will not be run by the GX device. To do that run the following command in SSH.

```bash
bash /data/etc/dbus-serialbattery/disable.sh
```

You also need to configure your MPPTs to run in `Stand alone mode` again. Follow the Victron guide for [Err 67 - BMS Connection lost](https://www.victronenergy.com/live/mppt-error-codes#err_67_-_bms_connection_lost).

## Enable the driver
To enable the driver again you can run the installer.

```bash
bash /data/etc/dbus-serialbattery/reinstall-local.sh
```

## Uninstall/remove the driver

To uninstall the driver run the uninstall script. The script is included from driver version `>= v1.0.0`.

```bash
bash /data/etc/dbus-serialbattery/uninstall.sh
```

To uninstall previous driver versions `<= v0.14.3` run this commands:

**Uninstall**

```bash
# handle read only mounts
sh /opt/victronenergy/swupdate-scripts/remount-rw.sh

# remove files, don't use variables here, since on an error the whole /opt/victronenergy gets deleted
rm -rf /data/conf/serial-starter.d
rm -rf /opt/victronenergy/service/dbus-serialbattery
rm -rf /opt/victronenergy/service-templates/dbus-serialbattery
rm -rf /opt/victronenergy/dbus-serialbattery

# kill driver, if running
pkill -f "python .*/dbus-serialbattery.py"

# remove install script from rc.local
sed -i "/sh \/data\/etc\/dbus-serialbattery\/reinstalllocal.sh/d" /data/rc.local

# restore GUI changes
bash /data/etc/dbus-serialbattery/restore-gui.sh
```

> If after the uninstall for some reason several items in the GUI were red, DO NOT reboot your GX device. See [Uninstalling driver bricked my cerbo #576](https://github.com/Louisvdw/dbus-serialbattery/issues/576)

**Remove**

If you want to remove also the install files of the driver run this after you run the uninstall script/commands:

```bash
rm -rf /data/etc/dbus-serialbattery
```


## Downgrade from `>= v1.0.0` to `<= v0.14.3`

With `>= v1.0.0` the serial starter config is created differently and therefore you have to delete the `/data/conf/serial-starter.d` folder before downgrading to `<= v0.14.3`, else you will get an error like this during installation of `<= v0.14.3`:

```bash
tar: conf/serial-starter.d: Cannot open: File exists
tar: Exiting with failure status due to previous errors
```

To solve this proble run

```bash
rm -rf /data/conf/serial-starter.d
```

before the install script.<|MERGE_RESOLUTION|>--- conflicted
+++ resolved
@@ -15,7 +15,6 @@
 
 > It is always recommended to use the latest Venus OS version with the latest driver version. To avoid a [white screen](../faq/#fix-white-screen-after-install) after install check the compatibility matrix below.
 
-<<<<<<< HEAD
 > Multi battery setup: If you are using multiple batteries you need to use a battery aggregator else you cannot use the full system power. See [How to aggregate multiple batteries?](../faq/#how-to-aggregate-multiple-batteries)
 
 ## Compatibility Matrix
@@ -27,18 +26,7 @@
 | v2.90 - v2.94                                    | untested | x        | x                    | x        |
 | v3.00~1 - v3.00~13                               | untested | untested | x                    | x        |
 | v3.00~14 - v3.00~42                              | untested | untested | x<sup>1)</sup>       | x        |
-| v3.00 - v3.10~9                                  | untested | untested | x<sup>1)</sup>       | x        |
-=======
-## Compatibility Matrix
-
-| &darr; Venus OS version \ Driver version &rarr;  | v0.12.0  | v0.13.0  | v0.14.x              | v1.0.0 |
-| ---                                              | :---:    | :---:    | :---:                | :---:  |
-| v2.80 - v2.84                                    | x        | x        |                      |        |
-| v2.85 - v2.89                                    | x        | x        |                      |        |
-| v2.90 - v2.94                                    | untested | x        | x                    | x      |
-| v3.00~1 - v3.00~13                               | untested | untested | x                    | x      |
-| v3.00~14 - v3.00~42                              | untested | untested | x<sup>1)</sup>       | x      |
->>>>>>> 4617419d
+| v3.00 - v3.20~30                                 | untested | untested | x<sup>1)</sup>       | x        |
 
 1) Partially supported. Empty values/pages are not hidden in the GUI
 
@@ -146,14 +134,9 @@
 
 ### BMS specific settings
 
-<<<<<<< HEAD
 * Daly BMS &rarr; Check [Why is the battery current inverted?](../faq/#why-is-the-battery-current-inverted) and [Daly Lost Connection because of standby](https://github.com/Louisvdw/dbus-serialbattery/issues/731#issuecomment-1613580083)
 * ECS BMS &rarr; Check [#254 ECS BMS (comment)](https://github.com/Louisvdw/dbus-serialbattery/issues/254#issuecomment-1275924313)
 * MNB BMS &rarr; Check [MNB BMS setup](https://github.com/Louisvdw/dbus-serialbattery/issues/590)
-=======
-* Daly BMS &rarr; Check [Why is the battery current inverted?](../faq/#why-is-the-battery-current-inverted)
-* ECS BMS &rarr; Check [#254 ECS BMS (comment)](https://github.com/Louisvdw/dbus-serialbattery/issues/254#issuecomment-1275924313)
->>>>>>> 4617419d
 
 Since driver version `>= v1.0.0` you can also get an overview of the BMS specific settings be checking the end of the [`config.default.ini`](https://github.com/Louisvdw/dbus-serialbattery/blob/master/etc/dbus-serialbattery/config.default.ini).
 
@@ -172,21 +155,14 @@
 ```
 
 See [Settings location/path](#settings-locationpath).
-<<<<<<< HEAD
 
 If you use the cell voltage limits, temperature limits and/or SoC limits you also need to adjust their values to match the new current, else CCL and DCL will not change. See also [Why is the charging/discharging current limit (CCL/DCL) smaller than the set one?](../faq/#why-is-the-chargingdischarging-current-limit-ccldcl-smaller-than-the-set-one).
 
-=======
-
-If you use the cell voltage limits, temperature limits and/or SoC limits you also need to adjust their values to match the new current, else CCL and DCL will not change. See also [Why is the charging/discharging current limit (CCL/DCL) smaller than the set one?](../faq/#why-is-the-chargingdischarging-current-limit-ccldcl-smaller-than-the-set-one).
-
->>>>>>> 4617419d
 ## Settings location/path
 
 💡 After updating the settings reboot the device or run `/data/etc/dbus-serialbattery/reinstall-local.sh` to apply the changes.
 
 The path of the settings file depends on you driver version. If you don't know which driver version you have installed see [Which version do I have installed?](../faq/#which-version-do-i-have-installed)
-<<<<<<< HEAD
 
 ### Driver version `<= v0.14.3` (`utils.py`)
 Edit `/data/etc/dbus-serialbattery/utils.py` to update the constants. Note that any updates will override this change.
@@ -194,15 +170,6 @@
 ### Driver version `>= v1.0.0` (`config.ini`)
 Copy the values you want to change from `/data/etc/dbus-serialbattery/config.default.ini` and insert in the `/data/etc/dbus-serialbattery/config.ini`.
 
-=======
-
-### Driver version `<= v0.14.3` (`utils.py`)
-Edit `/data/etc/dbus-serialbattery/utils.py` to update the constants. Note that any updates will override this change.
-
-### Driver version `>= v1.0.0` (`config.ini`)
-Copy the values you want to change from `/data/etc/dbus-serialbattery/config.default.ini` and insert in the `/data/etc/dbus-serialbattery/config.ini`.
-
->>>>>>> 4617419d
 All available options can also be found [here](https://github.com/Louisvdw/dbus-serialbattery/blob/master/etc/dbus-serialbattery/config.default.ini).
 
 ## How to edit `utils.py` or `config.ini`
